--- conflicted
+++ resolved
@@ -1,4 +1,3 @@
-<<<<<<< HEAD
 (comment
   
   #foo :bar
@@ -13,9 +12,4 @@
    #{:foo (#foo '[1 2 3])}
   \a [] "a"
 
-  )
-=======
-(defn foo'=? [{}])
-\' abc
-\a "a"
->>>>>>> 01b7a2db
+  )