import * as vscode from 'vscode';
import * as _ from 'lodash';
import * as fs from 'fs';
import * as state from './state';
import * as util from './utilities';
import * as open from 'open';
import status from './status';
import * as projectTypes from './nrepl/project-types';
import { NReplClient, NReplSession } from "./nrepl";
import { openReplWindow, sendTextToREPLWindow, createReplWindow } from './repl-window';
import { CljsTypeConfig, ReplConnectSequence, getDefaultCljsType, CljsTypes, askForConnectSequence } from './nrepl/connectSequence';
import { disabledPrettyPrinter } from './printer';
import { keywordize } from './util/string';
import { REQUESTS, initializeDebugger } from './debugger/calva-debug';
import * as outputWindow from './result-output'
import evaluate from './evaluate';

async function createAndConnectReplWindow(session: NReplSession, mode: "clj" | "cljs"): Promise<void> {
    if (state.config().openREPLWindowOnConnect) {
        return createReplWindow(session, mode).then(w => {
            return openReplWindow(mode, true).then(w => {
                return w.reconnect().catch(e => {
                    console.error(`Failed reconnecting ${mode} REPL window: `, e);
                });
            }).catch(e => {
                console.error(`Failed to open ${mode} REPL window: `, e);
            });
        }).catch(e => {
            console.error(`Failed to create ${mode} REPL window: `, e);
        });
    }
}

async function connectToHost(hostname, port, connectSequence: ReplConnectSequence) {
    state.analytics().logEvent("REPL", "Connecting").send();

    if (nClient) {
        nClient["silent"] = true;
        nClient.close();
    }
    cljsSession = cljSession = null;

    util.setConnectingState(true);
    status.update();
    try {
        outputWindow.appendToResultsDoc("; Hooking up nREPL sessions...");
        // Create an nREPL client. waiting for the connection to be established.
        nClient = await NReplClient.create({ host: hostname, port: +port })
        nClient.addOnCloseHandler(c => {
            util.setConnectedState(false);
            util.setConnectingState(false);
            if (!c["silent"]) // we didn't deliberately close this session, mention this fact.
                outputWindow.appendToResultsDoc("; nREPL Connection was closed");
            status.update();
        })
        cljSession = nClient.session;
        cljSession.replType = 'clj';
        util.setConnectingState(false);
        util.setConnectedState(true);
        state.analytics().logEvent("REPL", "ConnectedCLJ").send();
        state.cursor.set('clj', cljSession);
        state.cursor.set('cljc', cljSession);
        status.update();
<<<<<<< HEAD
        await outputWindow.appendToResultsDoc(`; Connected session: clj\n${outputWindow.CLJ_CONNECT_GREETINGS}`);
        outputWindow.setSession(cljSession, nClient.ns);
=======
        outputWindow.appendToResultsDoc(`; Connected session: clj\n${outputWindow.CLJ_CONNECT_GREETINGS}`);
>>>>>>> 5bb1b1fb
        util.updateREPLSessionType();

        // Initialize debugger
        await initializeDebugger(cljSession);
        outputWindow.appendToResultsDoc('; Debugger initialized');

        await createAndConnectReplWindow(cljSession, "clj");

        if (connectSequence.afterCLJReplJackInCode) {
            outputWindow.appendToResultsDoc(`; Evaluating 'afterCLJReplJackInCode'`);
            await evaluate.evaluateInOutputWindow(connectSequence.afterCLJReplJackInCode, 'clj', outputWindow.getNs());
        }

        let cljsSession = null,
            cljsBuild = null;
        try {
            if (connectSequence.cljsType && connectSequence.cljsType != "none") {
                const isBuiltinType: boolean = typeof connectSequence.cljsType == "string";
                let cljsType: CljsTypeConfig = isBuiltinType ? getDefaultCljsType(connectSequence.cljsType as string) : connectSequence.cljsType as CljsTypeConfig;
                translatedReplType = createCLJSReplType(cljsType, projectTypes.getCljsTypeName(connectSequence), connectSequence);

                [cljsSession, cljsBuild] = await makeCljsSessionClone(cljSession, translatedReplType, connectSequence.name);
                state.analytics().logEvent("REPL", "ConnectCljsRepl", isBuiltinType ? connectSequence.cljsType as string : "Custom").send();
            }
            if (cljsSession) {
                await setUpCljsRepl(cljsSession, cljsBuild);
            }
        } catch (e) {
            outputWindow.appendToResultsDoc("; Error while connecting cljs REPL: " + e);
        }
        status.update();
    } catch (e) {
        util.setConnectingState(false);
        util.setConnectedState(false);
        outputWindow.appendToResultsDoc("; Failed connecting.");
        state.analytics().logEvent("REPL", "FailedConnectingCLJ").send();
        return false;
    }
    outputWindow.setSession(cljSession, nClient.ns);
    return true;
}

async function setUpCljsRepl(session, build) {
    state.cursor.set("cljs", session);
    status.update();
    await outputWindow.appendToResultsDoc(`; Connected session: cljs${(build ? ", repl: " + build : "")}\n${outputWindow.CLJS_CONNECT_GREETINGS}`);
    outputWindow.setSession(session, 'cljs.user');
    util.updateREPLSessionType();
    createAndConnectReplWindow(session, "cljs");
}

function getFigwheelMainBuilds() {
    let res = fs.readdirSync(state.getProjectRoot());
    let builds = res.filter(x => x.match(/\.cljs\.edn/)).map(x => x.replace(/\.cljs\.edn$/, ""));
    if (builds.length == 0) {
        vscode.window.showErrorMessage("There are no figwheel build files (.cljs.edn) in the project directory.");
        outputWindow.appendToResultsDoc("; There are no figwheel build files (.cljs.edn) in the project directory.");
        outputWindow.appendToResultsDoc("; Connection to Figwheel Main aborted.");
        throw "Aborted";
    }
    return builds;
}

/**
 * ! DO it later
 */
function getFigwheelBuilds() {

}

type checkConnectedFn = (value: string, out: any[], err: any[]) => boolean;
type processOutputFn = (output: string) => void;
type connectFn = (session: NReplSession, name: string, checkSuccess: checkConnectedFn) => Promise<boolean>;

async function evalConnectCode(newCljsSession: NReplSession, code: string, name: string, checkSuccess: checkConnectedFn, outputProcessors: processOutputFn[] = [], errorProcessors: processOutputFn[] = []): Promise<boolean> {
    let chan = state.connectionLogChannel();
    let err = [], out = [], result = await newCljsSession.eval(code, "user", {
        stdout: x => {
            out.push(util.stripAnsi(x));
            chan.append(util.stripAnsi(x));
            for (const p of outputProcessors) {
                p(util.stripAnsi(x));
            }
        }, stderr: x => {
            err.push(util.stripAnsi(x));
            chan.append(util.stripAnsi(x));
            for (const p of errorProcessors) {
                p(util.stripAnsi(x));
            }
        },
        pprintOptions: disabledPrettyPrinter
    });
    let valueResult = await result.value
        .catch(reason => {
            console.error("Error evaluating connect form: ", reason);
        });
    if (checkSuccess(valueResult, out, err)) {
        state.analytics().logEvent("REPL", "ConnectedCLJS", name).send();
        state.cursor.set('cljs', cljsSession = newCljsSession)
        return true
    } else {
        return false;
    }
}

export interface ReplType {
    name: string,
    start?: connectFn;
    started?: (valueResult: string, out: string[], err: string[]) => boolean;
    connect?: connectFn;
    connected: (valueResult: string, out: string[], err: string[]) => boolean;
}

let translatedReplType: ReplType;

function figwheelOrShadowBuilds(cljsTypeName: string): string[] {
    if (cljsTypeName.includes("Figwheel Main")) {
        return getFigwheelMainBuilds();
    } else if (cljsTypeName.includes("shadow-cljs")) {
        return projectTypes.shadowBuilds();
    }
}

function updateInitCode(build: string, initCode): string {
    if (build && typeof initCode === 'object') {
        if (["node-repl", "browser-repl"].includes(build)) {
            return initCode.repl.replace("%REPL%", build);
        } else {
            return initCode.build.replace("%BUILD%", keywordize(build));
        }
    } else if (build && typeof initCode === 'string') {
        return initCode.replace("%BUILD%", `"${build}"`);
    }
    return null;
}

function createCLJSReplType(cljsType: CljsTypeConfig, cljsTypeName: string, connectSequence: ReplConnectSequence): ReplType {
    const projectTypeName: string = connectSequence.name,
        menuSelections = connectSequence.menuSelections;
    let appURL: string,
        haveShownStartMessage = false,
        haveShownAppURL = false,
        haveShownStartSuffix = false,
        hasStarted = cljsType.isStarted,
        useDefaultBuild = true,
        startedBuilds: string[];
        // The output processors are used to keep the user informed about the connection process
        // The output from Figwheel is meant for printing to the REPL prompt,
        // and since we print to Calva says we, only print some of the messages.
    const printThisPrinter: processOutputFn = x => {
            if (cljsType.printThisLineRegExp) {
                if (x.search(cljsType.printThisLineRegExp) >= 0) {
                    outputWindow.appendToResultsDoc('; ' + x.replace(/\s*$/, ""));
                }
            }
        },
        // Having and app to connect to is crucial so we do what we can to help the user
        // start the app at the right time in the process.
        startAppNowProcessor: processOutputFn = x => {
            // Extract the appURL if we have the regexp for it configured.
            if (cljsType.openUrlRegExp) {
                const matched = util.stripAnsi(x).match(cljsType.openUrlRegExp);
                if (matched && matched["groups"] && matched["groups"].url != undefined) {
                    if (matched["groups"].url != appURL) {
                        appURL = matched["groups"].url;
                        haveShownAppURL = false;
                    }
                }
            }
            // When the app is ready to start, say so.
            if (!haveShownStartMessage && cljsType.isReadyToStartRegExp) {
                if (x.search(cljsType.isReadyToStartRegExp) >= 0) {
                    outputWindow.appendToResultsDoc("; CLJS REPL ready to connect. Please, start your ClojureScript app.");
                    haveShownStartMessage = true;
                }
            }
            // If we have an appURL to go with the ”start now” message, say so
            if (appURL && haveShownStartMessage && !haveShownAppURL) {
                if (cljsType.shouldOpenUrl) {
                    outputWindow.appendToResultsDoc(`; Opening ClojureScript app in the browser at: ${appURL} ...`);
                    open(appURL).catch(reason => {
                        outputWindow.appendToResultsDoc("; Error opening ClojureScript app in the browser: " + reason);
                    });
                } else {
                    outputWindow.appendToResultsDoc(";   Open the app on this URL: " + appURL);
                }
                haveShownAppURL = true;
            }
            // Wait for any appURL to be printed before we round of the ”start now” message.
            // (If we do not have the regexp for extracting the appURL, do not wait for appURL.)
            if (!haveShownStartSuffix && (haveShownAppURL || (haveShownStartMessage && !cljsType.openUrlRegExp))) {
                outputWindow.appendToResultsDoc(";   The CLJS REPL will connect when your app is running.");
                haveShownStartSuffix = true;
            }
        },
        // This processor prints everything. We use it for stderr below.
        allPrinter: processOutputFn = x => {
            outputWindow.appendToResultsDoc('; ' + util.stripAnsi(x).replace(/\s*$/, ""));
        }

    let replType: ReplType = {
        name: cljsTypeName,
        connect: async (session, name, checkFn) => {
            state.extensionContext.workspaceState.update('cljsReplTypeHasBuilds', cljsType.buildsRequired);
            let initCode = cljsType.connectCode,
                build: string = null;
            if (menuSelections && menuSelections.cljsDefaultBuild && useDefaultBuild) {
                build = menuSelections.cljsDefaultBuild;
                useDefaultBuild = false;
            } else {
                if ((typeof initCode === 'object' || initCode.includes("%BUILD%"))) {
                    build = await util.quickPickSingle({
                        values: startedBuilds ? startedBuilds : figwheelOrShadowBuilds(cljsTypeName),
                        placeHolder: "Select which build to connect to",
                        saveAs: `${state.getProjectRoot()}/${cljsTypeName.replace(" ", "-")}-build`,
                        autoSelect: true
                    });
                }
            }

            if ((typeof build == 'string') && build != "") {
                initCode = updateInitCode(build, initCode);
                if (!initCode) {
                    //TODO error message
                    return;
                }
            }

            if (!(typeof initCode == 'string')) {
                //TODO error message
                return;
            }

            state.cursor.set('cljsBuild', build);

            return evalConnectCode(session, initCode, name, checkFn, [startAppNowProcessor, printThisPrinter], [allPrinter]);
        },
        connected: (result, out, err) => {
            if (cljsType.isConnectedRegExp) {
                return [...out, result].find(x => {
                    return x.search(cljsType.isConnectedRegExp) >= 0
                }) != undefined;
            } else {
                return true;
            }
        }
    };

    if (cljsType.startCode) {
        replType.start = async (session, name, checkFn) => {
            let startCode = cljsType.startCode;
            if (!hasStarted) {
                if (startCode.includes("%BUILDS")) {
                    let builds: string[];
                    if (menuSelections && menuSelections.cljsLaunchBuilds) {
                        builds = menuSelections.cljsLaunchBuilds;
                    }
                    else {
                        const allBuilds = figwheelOrShadowBuilds(cljsTypeName);
                        builds = allBuilds.length <= 1 ? allBuilds : await util.quickPickMulti({
                            values: allBuilds,
                            placeHolder: "Please select which builds to start",
                            saveAs: `${state.getProjectRoot()}/${cljsTypeName.replace(" ", "-")}-builds`
                        });
                    }
                    if (builds) {
                        outputWindow.appendToResultsDoc("; Starting cljs repl for: " + projectTypeName + "...");
                        state.extensionContext.workspaceState.update('cljsReplTypeHasBuilds', true);
                        startCode = startCode.replace("%BUILDS%", builds.map(x => { return `"${x}"` }).join(" "));
                        const result = evalConnectCode(session, startCode, name, checkFn, [startAppNowProcessor, printThisPrinter], [allPrinter]);
                        if (result) {
                            startedBuilds = builds;
                        }
                        return result;
                    } else {
                        outputWindow.appendToResultsDoc("; Aborted starting cljs repl.");
                        throw "Aborted";
                    }
                } else {
                    outputWindow.appendToResultsDoc("; Starting cljs repl for: " + projectTypeName + "...");
                    return evalConnectCode(session, startCode, name, checkFn, [startAppNowProcessor, printThisPrinter], [allPrinter]);
                }
            } else {
                return true;
            }
        };
    }

    replType.started = (result, out, err) => {
        if (cljsType.isReadyToStartRegExp && !hasStarted) {
            const started = [...out, ...err].find(x => {
                return x.search(cljsType.isReadyToStartRegExp) >= 0
            }) != undefined;
            if (started) {
                hasStarted = true;
            }
            return started;
        } else {
            hasStarted = true;
            return true;
        }
    }

    return replType;
}

async function makeCljsSessionClone(session, repl: ReplType, projectTypeName: string) {
    outputWindow.appendToResultsDoc("; Creating cljs repl session...");
    let newCljsSession = await session.clone();
    newCljsSession.replType = 'cljs';
    if (newCljsSession) {
        outputWindow.appendToResultsDoc("; Connecting cljs repl: " + projectTypeName + "...");
        outputWindow.appendToResultsDoc(";   The Calva Connection Log might have more connection progress information.");
        if (repl.start != undefined) {
            if (await repl.start(newCljsSession, repl.name, repl.started)) {
                state.analytics().logEvent("REPL", "StartedCLJS", repl.name).send();
                outputWindow.appendToResultsDoc("; Cljs builds started");
                newCljsSession = await session.clone();
            } else {
                state.analytics().logEvent("REPL", "FailedStartingCLJS", repl.name).send();
                outputWindow.appendToResultsDoc("; Failed starting cljs repl");
                state.cursor.set('cljsBuild', null);
                return [null, null];
            }
        }
        if (await repl.connect(newCljsSession, repl.name, repl.connected)) {
            state.analytics().logEvent("REPL", "ConnectedCLJS", repl.name).send();
            state.cursor.set('cljs', cljsSession = newCljsSession);
            return [cljsSession, state.deref().get('cljsBuild')];
        } else {
            let build = state.deref().get('cljsBuild')
            state.analytics().logEvent("REPL", "FailedConnectingCLJS", repl.name).send();
            let failed = "Failed starting cljs repl" + (build != null ? ` for build: ${build}. Is the build running and connected?\n   See the Output channel "Calva Connection Log" for any hints on what went wrong.` : "");
            outputWindow.appendToResultsDoc(`; ${failed}`);
            state.cursor.set('cljsBuild', null);
            vscode.window.showInformationMessage(
                failed,
                { modal: true },
                ...["Ok"]).then((value) => {
                    if (value == 'Ok') {
                        const outputChannel = state.connectionLogChannel();
                        outputChannel.show();
                    }
                });
        }
    }
    return [null, null];
}

async function promptForNreplUrlAndConnect(port, connectSequence: ReplConnectSequence) {
    let current = state.deref();

    let url = await vscode.window.showInputBox({
        placeHolder: "Enter existing nREPL hostname:port here...",
        prompt: "Add port to nREPL if localhost, otherwise 'hostname:port'",
        value: "localhost:" + (port ? port : ""),
        ignoreFocusOut: true
    })
    // state.reset(); TODO see if this should be done
    if (url !== undefined) {
        let [hostname, port] = url.split(':'),
            parsedPort = parseFloat(port);
        if (parsedPort && parsedPort > 0 && parsedPort < 65536) {
            state.cursor.set("hostname", hostname);
            state.cursor.set("port", parsedPort);
            await connectToHost(hostname, parsedPort, connectSequence);
        } else {
            outputWindow.appendToResultsDoc("; Bad url: " + url);
            util.setConnectingState(false);
            status.update();
        }
    } else {
        util.setConnectingState(false);
        status.update();
    }
    return true;
}

export let nClient: NReplClient;
export let cljSession: NReplSession;
export let cljsSession: NReplSession;

export async function connect(connectSequence: ReplConnectSequence, isAutoConnect: boolean) {
    const cljsTypeName = projectTypes.getCljsTypeName(connectSequence);

    state.analytics().logEvent("REPL", "ConnectInitiated", isAutoConnect ? "auto" : "manual");
    state.analytics().logEvent("REPL", "ConnectInitiated", cljsTypeName).send();

    const portFile = projectTypes.nreplPortFile(connectSequence);

    state.extensionContext.workspaceState.update('selectedCljsTypeName', cljsTypeName);
    state.extensionContext.workspaceState.update('selectedConnectSequence', connectSequence);

    if (fs.existsSync(portFile)) {
        let port = fs.readFileSync(portFile, 'utf8');
        if (port) {
            if (isAutoConnect) {
                state.cursor.set("hostname", "localhost");
                state.cursor.set("port", port);
                await connectToHost("localhost", port, connectSequence);
            } else {
                await promptForNreplUrlAndConnect(port, connectSequence);
            }
        } else {
            outputWindow.appendToResultsDoc('; No nrepl port file found. (Calva does not start the nrepl for you, yet.)');
            await promptForNreplUrlAndConnect(port, connectSequence);
        }
    } else {
        await promptForNreplUrlAndConnect(null, connectSequence);
    }
    return true;
}

async function standaloneConnect(connectSequence: ReplConnectSequence) {
    await outputWindow.initResultsDoc();
    const outputDocument = await outputWindow.openResultsDoc();

    if (connectSequence) {
        const cljsTypeName = projectTypes.getCljsTypeName(connectSequence);
        outputWindow.appendToResultsDoc(`; Connecting ...`);
        state.analytics().logEvent("REPL", "StandaloneConnect", `${connectSequence.name} + ${cljsTypeName}`).send();
        connect(connectSequence, false).catch(() => { });
    }
    else {
        outputWindow.appendToResultsDoc("; Aborting connect, error determining connect sequence.");
    }
}

export default {
    connectNonProjectREPLCommand: async () => {
        const connectSequence = await askForConnectSequence(projectTypes.getAllProjectTypes(), 'connect-type', "ConnectInterrupted");
        standaloneConnect(connectSequence);
    },
    connectCommand: async () => {
        // TODO: Figure out a better way to have an initialized project directory.
        try {
            await state.initProjectDir();
        } catch {
            // Could be a bae file, user makes the call
            vscode.commands.executeCommand('calva.jackInOrConnect');
            return;
        }
        const cljTypes = await projectTypes.detectProjectTypes(),
            connectSequence = await askForConnectSequence(cljTypes, 'connect-type', "ConnectInterrupted");
        standaloneConnect(connectSequence);
    },
    disconnect: (options = null, callback = () => { }) => {
        ['clj', 'cljs'].forEach(sessionType => {
            state.cursor.set(sessionType, null);
        });
        util.setConnectedState(false);
        state.cursor.set('cljc', null);
        status.update();

        if (nClient) {
            // the connection may be ended before
            // the REPL client was connected.
            nClient.close();
        }

        // If an active debug session exists, terminate it
        if (vscode.debug.activeDebugSession) {
            vscode.debug.activeDebugSession.customRequest(REQUESTS.SEND_TERMINATED_EVENT);
        }

        callback();
    },
    toggleCLJCSession: () => {
        let current = state.deref();
        let newSession: NReplSession;

        if (current.get('connected')) {
            if (util.getSession('cljc') == util.getSession('cljs')) {
                newSession = util.getSession('clj');
            } else if (util.getSession('cljc') == util.getSession('clj')) {
                newSession = util.getSession('cljs');
            }
            state.cursor.set('cljc', newSession);
            if (outputWindow.isResultsDoc(vscode.window.activeTextEditor.document)) {
                outputWindow.setSession(newSession, undefined);
                util.updateREPLSessionType();
            }
            status.update();
        }
    },
    switchCljsBuild: async () => {
        let cljSession = util.getSession('clj');
        const cljsTypeName: string = state.extensionContext.workspaceState.get('selectedCljsTypeName'),
            cljTypeName: string = state.extensionContext.workspaceState.get('selectedCljTypeName');
        state.analytics().logEvent("REPL", "switchCljsBuild", cljsTypeName).send();

        let [session, build] = await makeCljsSessionClone(cljSession, translatedReplType, cljTypeName);
        if (session) {
            await setUpCljsRepl(session, build);
        }
        status.update();
    }
};<|MERGE_RESOLUTION|>--- conflicted
+++ resolved
@@ -61,12 +61,7 @@
         state.cursor.set('clj', cljSession);
         state.cursor.set('cljc', cljSession);
         status.update();
-<<<<<<< HEAD
-        await outputWindow.appendToResultsDoc(`; Connected session: clj\n${outputWindow.CLJ_CONNECT_GREETINGS}`);
-        outputWindow.setSession(cljSession, nClient.ns);
-=======
         outputWindow.appendToResultsDoc(`; Connected session: clj\n${outputWindow.CLJ_CONNECT_GREETINGS}`);
->>>>>>> 5bb1b1fb
         util.updateREPLSessionType();
 
         // Initialize debugger
@@ -112,7 +107,7 @@
 async function setUpCljsRepl(session, build) {
     state.cursor.set("cljs", session);
     status.update();
-    await outputWindow.appendToResultsDoc(`; Connected session: cljs${(build ? ", repl: " + build : "")}\n${outputWindow.CLJS_CONNECT_GREETINGS}`);
+    outputWindow.appendToResultsDoc(`; Connected session: cljs${(build ? ", repl: " + build : "")}\n${outputWindow.CLJS_CONNECT_GREETINGS}`);
     outputWindow.setSession(session, 'cljs.user');
     util.updateREPLSessionType();
     createAndConnectReplWindow(session, "cljs");
