--- conflicted
+++ resolved
@@ -399,12 +399,7 @@
         let cursor = this.clone();
         cursor.forwardThroughAnyReader();
         cursor.forwardWhitespace();
-<<<<<<< HEAD
         if (cursor.getToken().type === 'open') {
-=======
-
-        if (cursor.getToken().type == "open") {
->>>>>>> 15cb3dae
             cursor.next();
             this.set(cursor);
             return true;
