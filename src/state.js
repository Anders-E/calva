const vscode = require('vscode');
const Immutable = require('immutable');
const ImmutableCursor = require('immutable-cursor');

const mode = {
    language: 'clojure',
    scheme: 'file'
};
var data;
const initialData = {
    hostname: null,
    port: null,
    clj: null,
    cljs: null,
    connected: false,
<<<<<<< HEAD

    statusbar_connection: vscode.window.createStatusBarItem(vscode.StatusBarAlignment.Left),
    statusbar_type: vscode.window.createStatusBarItem(vscode.StatusBarAlignment.Left),
=======
>>>>>>> 891a88c7
    outputChannel: vscode.window.createOutputChannel("VisualClojure"),
    diagnosticCollection: vscode.languages.createDiagnosticCollection('VisualClojure: Evaluation errors')
};

reset();

const cursor = ImmutableCursor.from(data, [], (nextState, currentState) => {
    data = Immutable.fromJS(nextState);
});

function deref() {
    return data;
};

function reset() {
    data = Immutable.fromJS(initialData);
};

function config() {
    let configOptions = vscode.workspace.getConfiguration('visualclojure');
    return {
        format: configOptions.get("formatOnSave"),
        evaluate: configOptions.get("evalOnSave"),
        lint: configOptions.get("lintOnSave"),
        connect: configOptions.get("autoConnect")
    };
};

module.exports = {
    cursor,
    mode,
    deref,
    reset,
    config
};<|MERGE_RESOLUTION|>--- conflicted
+++ resolved
@@ -13,12 +13,6 @@
     clj: null,
     cljs: null,
     connected: false,
-<<<<<<< HEAD
-
-    statusbar_connection: vscode.window.createStatusBarItem(vscode.StatusBarAlignment.Left),
-    statusbar_type: vscode.window.createStatusBarItem(vscode.StatusBarAlignment.Left),
-=======
->>>>>>> 891a88c7
     outputChannel: vscode.window.createOutputChannel("VisualClojure"),
     diagnosticCollection: vscode.languages.createDiagnosticCollection('VisualClojure: Evaluation errors')
 };
