import * as vscode from "vscode";
import { cljSession, cljsSession } from "./connector"
import * as path from "path";
import * as state from "./state";
import status from "./status"
import * as fs from "fs";
import * as _ from "lodash";
import { NReplEvaluation, NReplSession } from "./nrepl";

import annotations from './providers/annotations';
import * as util from './utilities';
import evaluate from './evaluate';
import select from './select';

// REPL

export function activeReplWindow() {
    for (let w in replWindows) {
        if (replWindows[w].panel.active) {
            return replWindows[w];
        }
    }
    return undefined;
}

export function isReplWindowOpen(mode: "clj" | "cljs" = "clj") {
    // If we find `mode` in ythe `replWindows` dictionary, then it is open.
    if (!replWindows[mode]) {
        return(false);   
    }
    return(true);
}

class REPLWindow {
    evaluation: NReplEvaluation;

    initialized: Promise<void>;

    useBuffer = false;
    buffer = [];

    constructor(public panel: vscode.WebviewPanel,
        public session: NReplSession,
        public type: "clj" | "cljs",
        public cljType: string,
        public cljsType: string) {
        vscode.commands.executeCommand("setContext", "calva:pareditValid", true)
        this.initialized = new Promise((resolve, reject) => {
            this.panel.webview.onDidReceiveMessage(async (msg) => {
                if (msg.type == "init") {
                    this.postMessage({ type: "init", ns: this.ns, history: state.extensionContext.workspaceState.get(this.type + "-history") || [] });
                    resolve();
                }

                if (msg.type == "history") {
                    let history = (state.extensionContext.workspaceState.get(this.type + "-history") || []) as Array<string>;
                    history.push(msg.line);
                    state.extensionContext.workspaceState.update(this.type + "-history", history);
                }

                if (msg.type == "complete") {
                    let result = await this.session.complete(this.ns, msg.symbol, msg.context);
                    this.postMessage({ type: "complete", data: result })
                }

                if (msg.type == "interrupt" && this.evaluation)
                    this.evaluation.interrupt();

                if (msg.type == "read-line") {
                    this.replEval(msg.line, this.ns, state.config().pprint);
                }

                if (msg.type == "goto-file") {
                    vscode.workspace.openTextDocument(vscode.Uri.parse(msg.file)).then(d => {
                        let pos = new vscode.Position(msg.line - 1, 0);
                        vscode.window.showTextDocument(d, { viewColumn: vscode.ViewColumn.One, selection: new vscode.Range(pos, pos) })
                    })
                }

                if (msg.type == "info") {
                    let result = await this.session.info(msg.ns, msg.symbol);
                    this.postMessage({ type: "info", data: result });
                }

                if (msg.type == "focus") {
                    vscode.commands.executeCommand("setContext", "calva:replWindowActive", true);
                    vscode.commands.executeCommand("setContext", "calva:pareditValid", true);
                }

                if (msg.type == "blur") {
                    vscode.commands.executeCommand("setContext", "calva:replWindowActive", false);
                }
            })
        })

        this.panel.onDidDispose((e) => {
            if (this.evaluation)
                this.evaluation.interrupt();
            delete replWindows[this.type]
            this.session.close();
            session.removeOnCloseHandler(this.onClose);
        })

        panel.onDidChangeViewState(e => {
            this.useBuffer = !e.webviewPanel.visible;
            if (e.webviewPanel.visible) {
                this.buffer.forEach(x => this.panel.webview.postMessage(x))
                this.buffer = [];
                replViewColum[this.type] = e.webviewPanel.viewColumn;
            }
            status.update();
        })
        panel.iconPath = vscode.Uri.file(path.join(ctx.extensionPath, "assets/images/calva-icon.png"));

        // TODO: Add a custom-cljs.svg
        const cljTypeSlug = `clj-type-${cljType.replace(/ /, "-").toLowerCase()}`;
        const cljsTypeSlug = `cljs-type-${cljsType.replace(/ /, "-").toLowerCase()}`;
        let html = fs.readFileSync(path.join(ctx.extensionPath, "assets/webview.html")).toString();
        let script = vscode.Uri.file(path.join(ctx.extensionPath, "out/webview.js")).with({ scheme: 'vscode-resource' }).toString()
        html = html.replace("{{script}}", script);
        html = html.replace("{{logo-symbol}}", getImageUrl(`calva-symbol-logo.svg`));
        html = html.replace(/{{hero-classes}}/g, `${type} ${cljTypeSlug} ${cljsTypeSlug}`);
        html = html.replace("{{clj-type}}", `${cljType.replace(/ /g, "&nbsp;")}`);
        html = html.replace("{{clj-type-logo}}", getImageUrl(`${cljTypeSlug}.svg`));
        html = html.replace("{{clj-logo}}", getImageUrl(`clj.svg`));
        html = html.replace("{{cljs-type}}", `${cljsType.replace(/ /g, "&nbsp;")}`);
        html = html.replace("{{cljs-type-logo}}", getImageUrl((`${cljsTypeSlug}.svg`)));
        html = html.replace("{{cljs-logo}}", getImageUrl(`cljs.svg`));
        panel.webview.html = html;

        this.connect().catch(reason => {
            console.error("Problems when connecting: ", reason);
        });
    }

    postMessage(msg: any) {
        if (this.useBuffer)
            this.buffer.push(msg);
        else
            this.panel.webview.postMessage(msg)
    }

    onClose = () => {
        this.postMessage({ type: "disconnected" });
    }

    ns: string = "user";

    /**
     * Connects this repl window to the given session.
     *
     * @param session the session to connect to this repl window
     */
    async connect() {
        let res = this.session.eval("nil");
        await res.value;
        this.ns = res.ns;
        this.session.addOnCloseHandler(this.onClose);
    }

    evaluate(ns: string, text: string) {
        this.postMessage({ type: "do-eval", value: text, ns })
    }

    async setNamespace(ns: string) {
        this.postMessage({ type: "set-ns!", ns });
        this.ns = ns;
    }

    async replEval(line: string, ns: string, pprint: boolean) {
        this.evaluation = this.session.eval(line, {
            stderr: m => this.postMessage({ type: "stderr", value: m }),
            stdout: m => this.postMessage({ type: "stdout", value: m }),
            pprint: pprint
        })
        try {
            this.postMessage({ type: "repl-response", value: await this.evaluation.value, ns: this.ns = ns || this.evaluation.ns || this.ns });
            if(this.evaluation.ns && this.ns != this.evaluation.ns) {
                // the evaluation changed the namespace so set the new namespace.
                this.setNamespace(this.evaluation.ns);
            }
        } catch (e) {
            this.postMessage({ type: "repl-error", ex: e });
            let stacktrace = await this.session.stacktrace();
            this.postMessage({ type: "repl-ex", ex: JSON.stringify(stacktrace) });
        }
        this.evaluation = null;
    }

    executeCommand(command: string) {
        this.panel.webview.postMessage({ type: "ui-command", value: command });
    }

    clearHistory() {
        state.extensionContext.workspaceState.update(this.type + "-history", []);
    }
}

let ctx: vscode.ExtensionContext

let replWindows: { [id: string]: REPLWindow } = {};
let replViewColum: { [id: string]: vscode.ViewColumn } = {"clj": vscode.ViewColumn.Two, 
                                                          "cljs": vscode.ViewColumn.Two};

function getImageUrl(name: string) {
    let imagepath = "";
    if (!name)
         imagepath = path.join(ctx.extensionPath, "assets/images/empty.svg");
    else
         imagepath = path.join(ctx.extensionPath, "assets/images/", name);

    if(!fs.existsSync(imagepath)) {
        imagepath = path.join(ctx.extensionPath, "assets/images/empty.svg");
    }
    return vscode.Uri.file(imagepath).with({ scheme: 'vscode-resource' }).toString()
}

export async function reconnectReplWindow(mode: "clj" | "cljs") {
    if (replWindows[mode]) {
        await replWindows[mode].connect()
        replWindows[mode].postMessage({ type: "reconnected", ns: replWindows[mode].ns });
    }
}

export async function openClojureReplWindows() {
    if (state.deref().get('connected')) {
        if(util.getSession("clj")) {
            openReplWindow("clj", true);
            return;
        }
    }
    vscode.window.showInformationMessage("Not connected to a Clojure REPL server");
}

export async function openClojureScriptReplWindows() {
    if (state.deref().get('connected')) {
        if(util.getSession("cljs")) {
            openReplWindow("cljs", true);
            return;
        }
    }
    vscode.window.showInformationMessage("Not connected to a ClojureScript REPL server");
}

export async function openReplWindow(mode: "clj" | "cljs" = "clj", preserveFocus: boolean = true) {
    let session = mode == "clj" ? cljSession : cljsSession,
        nreplClient = session.client;

    if (!replWindows[mode]) {
        await createReplWindow(session, mode);
    } else  if (!nreplClient.sessions[replWindows[mode].session.sessionId]) {
        replWindows[mode].session = await session.clone();
    }

    replWindows[mode].panel.reveal(replViewColum[mode], preserveFocus);
    return replWindows[mode];
}

export async function createReplWindow(session: NReplSession, mode: "clj" | "cljs" = "clj") {
    const nreplClient = session.client;

    if (replWindows[mode]) {
        const modeSession = nreplClient.sessions[replWindows[mode].session.sessionId];
        if (!modeSession || modeSession !== session) {
            replWindows[mode].session = await session.clone();
        }
        return replWindows[mode];
    }

    const sessionClone = await session.clone();
    let title = mode == "clj" ? "CLJ REPL" : "CLJS REPL";
    const panel = vscode.window.createWebviewPanel("replInteractor", title, {
        viewColumn: replViewColum[mode],
        preserveFocus: true
    }, {
        retainContextWhenHidden: true,
        enableScripts: true, localResourceRoots: [
            vscode.Uri.file(path.join(ctx.extensionPath, 'assets')),
            vscode.Uri.file(path.join(ctx.extensionPath, 'out'))
        ]
    });
    const cljType: string = state.extensionContext.workspaceState.get('selectedCljTypeName');
    const cljsType: string = state.extensionContext.workspaceState.get('selectedCljsTypeName');
    let replWin = replWindows[mode] = new REPLWindow(panel, sessionClone, mode, cljType, cljsType);
    await replWin.initialized;
    return replWin;
}

async function loadNamespaceCommand(reload = true) {
    await openReplWindow(util.getREPLSessionType(), reload);
    await setREPLNamespace(util.getDocumentNamespace(), reload).catch(r => { console.error(r) });
}

async function setREPLNamespaceCommand() {
    await openReplWindow(util.getREPLSessionType());
    await setREPLNamespace(util.getDocumentNamespace(), false).catch(r => { console.error(r) });
}

export async function sendTextToREPLWindow(sessionType: "clj" | "cljs", text: string, ns: string, pprint: boolean) {
    let wnd = await openReplWindow(sessionType, true);
    if (wnd) {
        const inNs = ns ? ns : wnd.ns;
        if (inNs != wnd.ns) {
            await wnd.session.eval("(in-ns '" + inNs + ")").value;
        }
        try {
            wnd.evaluate(inNs, text);
            await wnd.replEval(text, inNs, pprint);
        } catch (e) {
            console.warn("Error evaluating: " + e);
        }
    }
}

export async function setREPLNamespace(ns: string, reload = false) {

    if (reload) {
        await evaluate.loadFile();
    }
    let wnd = replWindows[util.getREPLSessionType()];
    if (wnd) {
        await wnd.session.eval("(in-ns '" + ns + ")").value;
        wnd.setNamespace(ns);
    }
}


function evalCurrentFormInREPLWindow(topLevel: boolean, pprint: boolean) {
    let editor = vscode.window.activeTextEditor,
        doc = util.getDocument({}),
        selection = editor.selection,
        codeSelection = null,
        code = "";

    if (selection.isEmpty) {
        codeSelection = select.getFormSelection(doc, selection.active, topLevel);
        annotations.decorateSelection("", codeSelection, editor, annotations.AnnotationStatus.REPL_WINDOW);
        code = doc.getText(codeSelection);
    } else {
        codeSelection = selection;
        code = doc.getText(selection);
    }
    if (code !== "") {
        sendTextToREPLWindow(util.getREPLSessionType(), code, util.getNamespace(doc), pprint)
    }
}

function evalCurrentFormInREPLWindowCommand() {
    evalCurrentFormInREPLWindow(false, state.config().pprint);
}

function evalCurrentTopLevelFormInREPLWindowCommand() {
    evalCurrentFormInREPLWindow(true, state.config().pprint);
}

<<<<<<< HEAD
export type customREPLCommandSnippet = { name: string, snippet: string, replType:string, ns?: string};

function sendCustomCommandSnippetToREPLCommand() {
    const snippets = state.config().customREPLCommandSnippets as customREPLCommandSnippet[],
        snippetPicks = _.map(snippets, (c: customREPLCommandSnippet) => {
            return `${c.name} (${c.replType}): ${c.snippet}`;
        }),
        snippetsDict = {};

    snippets.forEach((c: customREPLCommandSnippet) => {
        snippetsDict[`${c.name} (${c.replType}): ${c.snippet}`] = c;
    });

    if (snippets && snippets.length > 0) {
        vscode.window.showQuickPick(snippetPicks, {
            placeHolder: "Select snippet",
            ignoreFocusOut: true
        }).then(pick => {
            if (pick && snippetsDict[pick] && snippetsDict[pick].snippet) {
                let snippet = snippetsDict[pick].snippet,
                    ns = snippetsDict[pick].ns,
                    mode = snippetsDict[pick].repl;
                if (ns) {
                    snippet = `(in-ns '${ns})${snippet}`;
                }
                sendTextToREPLWindow(snippet, ns, false);
            }
        });
    } else {
        vscode.window.showInformationMessage("No snippets configured. Configure snippets in `calva.customREPLCommandSnippets`.", ...["OK"]);
=======
type customCommand = { name: string, command: string, ns: string };

function sendCustomCommandSnippetToREPLCommand() {
    let chan = state.outputChannel(),
        commands = state.config().customCommandSnippets as customCommand[],
        commandPicks = _.map(commands, (c: customCommand) => {
            return c.name + ": " + c.command;
        }),
        commandsDict = {};

    commands.forEach(c => {
        commandsDict[c.name + ": " + c.command] = c;
    });

    if (commands && commands.length > 0) {
        vscode.window.showQuickPick(commandPicks, {
            placeHolder: "Select command snippet",
            ignoreFocusOut: true
        }).then(async (pick) => {
            if (pick && commandsDict[pick] && commandsDict[pick].command) {
                const command = commandsDict[pick].command,
                    ns = commandsDict[pick].ns ? commandsDict[pick].ns : "user",
                    replType = commandsDict[pick].replType ? commandsDict[pick].replType : "clj";
                // TODO: Find a reliable way to load the namespace
                // let wnd = await openReplWindow(replType, true);
                // await wnd.replEval(`(use ['${ns}] :reload)`, ns, state.config().pprint);
                sendTextToREPLWindow(replType ? replType : "clj", command, ns, false);
            }
        });
    } else {
        chan.appendLine("No command snippets configured. Configure commands in calva.customCommandSnippets.");
>>>>>>> 344fe538
    }
}

export function activate(context: vscode.ExtensionContext) {
    ctx = context;
    context.subscriptions.push(vscode.commands.registerCommand('calva.openCljReplWindow', openClojureReplWindows));
    context.subscriptions.push(vscode.commands.registerCommand('calva.openCljsReplWindow', openClojureScriptReplWindows));
    context.subscriptions.push(vscode.commands.registerCommand('calva.loadNamespace', loadNamespaceCommand));
    context.subscriptions.push(vscode.commands.registerCommand('calva.setREPLNamespace', setREPLNamespaceCommand));
    context.subscriptions.push(vscode.commands.registerCommand('calva.evalCurrentFormInREPLWindow', evalCurrentFormInREPLWindowCommand));
    context.subscriptions.push(vscode.commands.registerCommand('calva.evalCurrentTopLevelFormInREPLWindow', evalCurrentTopLevelFormInREPLWindowCommand));
<<<<<<< HEAD
    context.subscriptions.push(vscode.commands.registerCommand('calva.evalCustomCodeSnippetInREPL', sendCustomCommandSnippetToREPLCommand));
=======
    context.subscriptions.push(vscode.commands.registerCommand('calva.sendCustomCommandToREPL', sendCustomCommandSnippetToREPLCommand));
>>>>>>> 344fe538
}

export function clearHistory() {
    vscode.window.showWarningMessage("Are you sure you want to clear the REPL window history?", ...["No", "Yes"])
        .then(answer => {
            if (answer == "Yes") {
                let wnd = activeReplWindow();
                if (wnd) {
                    wnd.clearHistory();
                    state.outputChannel().appendLine("REPL window history cleared.\nNow close the window and open it again.");
                } else {
                    state.outputChannel().appendLine("No active REPL window found.");
                }
            }
        });
}<|MERGE_RESOLUTION|>--- conflicted
+++ resolved
@@ -301,7 +301,16 @@
     if (wnd) {
         const inNs = ns ? ns : wnd.ns;
         if (inNs != wnd.ns) {
-            await wnd.session.eval("(in-ns '" + inNs + ")").value;
+            // TODO: Find a reliable way to load the namespace
+            // let wnd = await openReplWindow(replType, true);
+            // await wnd.replEval(`(use ['${ns}] :reload)`, ns, state.config().pprint);
+
+            const evaluation = wnd.session.eval("(in-ns '" + inNs + ")")
+            await evaluation.value;
+            if (evaluation) {
+                wnd.setNamespace(evaluation.ns);
+            }
+
         }
         try {
             wnd.evaluate(inNs, text);
@@ -353,7 +362,6 @@
     evalCurrentFormInREPLWindow(true, state.config().pprint);
 }
 
-<<<<<<< HEAD
 export type customREPLCommandSnippet = { name: string, snippet: string, replType:string, ns?: string};
 
 function sendCustomCommandSnippetToREPLCommand() {
@@ -371,52 +379,16 @@
         vscode.window.showQuickPick(snippetPicks, {
             placeHolder: "Select snippet",
             ignoreFocusOut: true
-        }).then(pick => {
+        }).then(async (pick) => {
             if (pick && snippetsDict[pick] && snippetsDict[pick].snippet) {
-                let snippet = snippetsDict[pick].snippet,
-                    ns = snippetsDict[pick].ns,
-                    mode = snippetsDict[pick].repl;
-                if (ns) {
-                    snippet = `(in-ns '${ns})${snippet}`;
-                }
-                sendTextToREPLWindow(snippet, ns, false);
+                const command = snippetsDict[pick].snippet,
+                    ns = snippetsDict[pick].ns ? snippetsDict[pick].ns : "user",
+                    replType = snippetsDict[pick].replType ? snippetsDict[pick].replType : "clj";
+                sendTextToREPLWindow(replType ? replType : "clj", command, ns, false);
             }
         });
     } else {
         vscode.window.showInformationMessage("No snippets configured. Configure snippets in `calva.customREPLCommandSnippets`.", ...["OK"]);
-=======
-type customCommand = { name: string, command: string, ns: string };
-
-function sendCustomCommandSnippetToREPLCommand() {
-    let chan = state.outputChannel(),
-        commands = state.config().customCommandSnippets as customCommand[],
-        commandPicks = _.map(commands, (c: customCommand) => {
-            return c.name + ": " + c.command;
-        }),
-        commandsDict = {};
-
-    commands.forEach(c => {
-        commandsDict[c.name + ": " + c.command] = c;
-    });
-
-    if (commands && commands.length > 0) {
-        vscode.window.showQuickPick(commandPicks, {
-            placeHolder: "Select command snippet",
-            ignoreFocusOut: true
-        }).then(async (pick) => {
-            if (pick && commandsDict[pick] && commandsDict[pick].command) {
-                const command = commandsDict[pick].command,
-                    ns = commandsDict[pick].ns ? commandsDict[pick].ns : "user",
-                    replType = commandsDict[pick].replType ? commandsDict[pick].replType : "clj";
-                // TODO: Find a reliable way to load the namespace
-                // let wnd = await openReplWindow(replType, true);
-                // await wnd.replEval(`(use ['${ns}] :reload)`, ns, state.config().pprint);
-                sendTextToREPLWindow(replType ? replType : "clj", command, ns, false);
-            }
-        });
-    } else {
-        chan.appendLine("No command snippets configured. Configure commands in calva.customCommandSnippets.");
->>>>>>> 344fe538
     }
 }
 
@@ -428,11 +400,7 @@
     context.subscriptions.push(vscode.commands.registerCommand('calva.setREPLNamespace', setREPLNamespaceCommand));
     context.subscriptions.push(vscode.commands.registerCommand('calva.evalCurrentFormInREPLWindow', evalCurrentFormInREPLWindowCommand));
     context.subscriptions.push(vscode.commands.registerCommand('calva.evalCurrentTopLevelFormInREPLWindow', evalCurrentTopLevelFormInREPLWindowCommand));
-<<<<<<< HEAD
     context.subscriptions.push(vscode.commands.registerCommand('calva.evalCustomCodeSnippetInREPL', sendCustomCommandSnippetToREPLCommand));
-=======
-    context.subscriptions.push(vscode.commands.registerCommand('calva.sendCustomCommandToREPL', sendCustomCommandSnippetToREPLCommand));
->>>>>>> 344fe538
 }
 
 export function clearHistory() {
