--- conflicted
+++ resolved
@@ -110,7 +110,7 @@
         name: "Figwheel Main",
         ns: "figwheel.main",
         connect: async () => {
-            let chan = state.deref().get('outputChannel');
+            let chan = state.outputChannel();
             let res = fs.readdirSync(util.getProjectDir());
             let projects = res.filter(x => x.match(/.cljs.edn/));
             if(projects.length == 0) {
@@ -124,7 +124,7 @@
             if(result)
               return `(do (require 'figwheel.main) (figwheel.main/start :${result.match(/^(.*)\.cljs\.edn$/)[1]}))`
             else {
-                let chan = state.deref().get('outputChannel');
+                let chan = state.outputChannel();
                 chan.appendLine("Connection to Figwheel Main aborted.");
                 throw "Aborted";
             }
@@ -159,12 +159,8 @@
 
 
 async function makeCljsSessionClone(session, shadowBuild) {
-<<<<<<< HEAD
-    let chan = state.deref().get('outputChannel');
-=======
     let chan = state.outputChannel();
 
->>>>>>> 8feba22e
     if (shadow.isShadowCljs() && !shadowBuild) {
         chan.appendLine("This looks like a shadow-cljs coding session.");
         let build = await util.quickPickSingle({ values: shadow.shadowBuilds(), placeHolder: "Select which shadow-cljs CLJS REPL to connect to", saveAs: "shadow-cljs-project"})
@@ -176,7 +172,7 @@
         let newCljsSession = await cljSession.clone();
         let repl: ReplType;
         if(newCljsSession) {
-            let chan = state.deref().get('outputChannel');
+            let chan = state.outputChannel();
             //chan.clear();
             chan.show(true);
             let initCode = shadowBuild ? shadowCljsReplStart(shadowBuild) : util.getCljsReplStartCode();
