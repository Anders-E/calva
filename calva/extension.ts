--- conflicted
+++ resolved
@@ -55,7 +55,6 @@
 
 
 function activate(context) {
-<<<<<<< HEAD
     let fmtExtension = vscode.extensions.getExtension('cospaia.calva-fmt'),
         pareEditExtension = vscode.extensions.getExtension('cospaia.paredit-revived');
     
@@ -74,10 +73,7 @@
 
     replWindow.activate(context);
     
-    let chan = state.deref().get('outputChannel');
-=======
     let chan = state.outputChannel();
->>>>>>> 8feba22e
     chan.appendLine("Calva activated.");
     let {
         autoConnect,
