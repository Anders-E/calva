import * as vscode from 'vscode';
import * as Immutable from 'immutable';
import * as ImmutableCursor from 'immutable-cursor';
import Analytics from './analytics';

let extensionContext: vscode.ExtensionContext;
export function setExtensionContext(context: vscode.ExtensionContext) {
    extensionContext = context;
}

const mode = {
    language: 'clojure',
    //scheme: 'file'
};
var data;
const initialData = {
    hostname: null,
    port: null,
    clj: null,
    cljs: null,
    shadowBuild: null,
    terminal: null,
    connected: false,
    connecting: false,
    outputChannel: vscode.window.createOutputChannel("Calva says"),
    diagnosticCollection: vscode.languages.createDiagnosticCollection('calva: Evaluation errors'),
    analytics: null
};

reset();

const cursor = ImmutableCursor.from(data, [], (nextState) => {
    data = Immutable.fromJS(nextState);
});

function deref() {
    return data;
}

// Super-quick fix for: https://github.com/BetterThanTomorrow/calva/issues/144
// TODO: Revisit the whole state management business.
function outputChannel() {
    const channel = deref().get('outputChannel');
    if (channel.toJS !== undefined) {
        return channel.toJS();
    } else {
        return channel;
    }
}

function analytics(): Analytics {
    const analytics = deref().get('analytics');
    if (analytics.toJS !== undefined) {
        return analytics.toJS();
    } else {
        return analytics;
    }
}


function reset() {
    data = Immutable.fromJS(initialData);
}

function config() {
    let configOptions = vscode.workspace.getConfiguration('calva'),
        projectRootDirectoryConfig: string = configOptions.get("projectRootDirectory");
    return {
        format: configOptions.get("formatOnSave"),
        evaluate: configOptions.get("evalOnSave"),
        lint: configOptions.get("lintOnSave"),
        test: configOptions.get("testOnSave"),
        autoConnect: configOptions.get("autoConnect"),
        projectRootDirectory: projectRootDirectoryConfig.replace(/^\/|\/$/g, ""),
        jokerPath: configOptions.get("jokerPath"),
        useWSL: configOptions.get("useWSL"),
        syncReplNamespaceToCurrentFile: configOptions.get("syncReplNamespaceToCurrentFile"),
        jackInEnv: configOptions.get("jackInEnv")
    };
}

export {
    cursor,
    mode,
    deref,
    reset,
    config,
<<<<<<< HEAD
    extensionContext,
    outputChannel
=======
    outputChannel,
    analytics
>>>>>>> dc47fb0c
};<|MERGE_RESOLUTION|>--- conflicted
+++ resolved
@@ -85,11 +85,7 @@
     deref,
     reset,
     config,
-<<<<<<< HEAD
     extensionContext,
-    outputChannel
-=======
     outputChannel,
     analytics
->>>>>>> dc47fb0c
 };