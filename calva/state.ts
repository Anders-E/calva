import * as vscode from 'vscode';
import * as Immutable from 'immutable';
import * as ImmutableCursor from 'immutable-cursor';
import Analytics from './analytics';
import { ReplConnectSequence } from './nrepl/connectSequence';
import * as util from './utilities';
import * as path from 'path';
import * as fs from 'fs';

let extensionContext: vscode.ExtensionContext;
export function setExtensionContext(context: vscode.ExtensionContext) {
    extensionContext = context;
    if (context.workspaceState.get('selectedCljTypeName') == undefined) {
        context.workspaceState.update('selectedCljTypeName', "unknown");
    }
}

const mode = {
    language: 'clojure',
    //scheme: 'file'
};
var data;
const initialData = {
    hostname: null,
    port: null,
    clj: null,
    cljs: null,
    cljsBuild: null,
    terminal: null,
    connected: false,
    connecting: false,
    outputChannel: vscode.window.createOutputChannel("Calva says"),
    connectionLogChannel: vscode.window.createOutputChannel("Calva Connection Log"),
    diagnosticCollection: vscode.languages.createDiagnosticCollection('calva: Evaluation errors'),
    analytics: null
};

reset();

const cursor = ImmutableCursor.from(data, [], (nextState) => {
    data = Immutable.fromJS(nextState);
});

function deref() {
    return data;
}

// Super-quick fix for: https://github.com/BetterThanTomorrow/calva/issues/144
// TODO: Revisit the whole state management business.
function _outputChannel(name: string): vscode.OutputChannel {
    const channel = deref().get(name);
    if (channel.toJS !== undefined) {
        return channel.toJS();
    } else {
        return channel;
    }
}

function outputChannel(): vscode.OutputChannel {
    return _outputChannel('outputChannel');
}

function connectionLogChannel(): vscode.OutputChannel {
    return _outputChannel('connectionLogChannel');
}

function analytics(): Analytics {
    const analytics = deref().get('analytics');
    if (analytics.toJS !== undefined) {
        return analytics.toJS();
    } else {
        return analytics;
    }
}


function reset() {
    data = Immutable.fromJS(initialData);
}

/**
 * Trims EDN alias and profile names from any surrounding whitespace or `:` characters.
 * This in order to free the user from having to figure out how the name should be entered.
 * @param  {string} name 
 * @return {string} The trimmed name
 */
function _trimAliasName(name: string): string {
    return name.replace(/^[\s,:]*/, "").replace(/[\s,:]*$/, "")
}

// TODO find a way to validate the configs
function config() {
    let configOptions = vscode.workspace.getConfiguration('calva');
    return {
        format: configOptions.get("formatOnSave"),
        evaluate: configOptions.get("evalOnSave"),
        lint: configOptions.get("lintOnSave"),
        test: configOptions.get("testOnSave"),
        jokerPath: configOptions.get("jokerPath"),
        useWSL: configOptions.get("useWSL"),
        syncReplNamespaceToCurrentFile: configOptions.get("syncReplNamespaceToCurrentFile"),
        jackInEnv: configOptions.get("jackInEnv"),
        openBrowserWhenFigwheelStarted: configOptions.get("openBrowserWhenFigwheelStarted") as boolean,
        customCljsRepl: configOptions.get("customCljsRepl", null),
        replConnectSequences: configOptions.get("replConnectSequences") as ReplConnectSequence[],
        myLeinProfiles: configOptions.get("myLeinProfiles", []).map(_trimAliasName) as string[],
        myCljAliases: configOptions.get("myCljAliases", []).map(_trimAliasName) as string[],
<<<<<<< HEAD
        pprint: configOptions.get("prettyPrint", true)
=======
        outputChannel: configOptions.get("sendAsyncOutputTo") as string
>>>>>>> ac366292
    };
}

const PROJECT_DIR_KEY = "connect.projectDir";

export function getProjectRoot(useCache = true): string {
    if (useCache) {
        return deref().get(PROJECT_DIR_KEY);
    }
}

export function getProjectWsFolder(): vscode.WorkspaceFolder {
    const doc = util.getDocument({});
    return doc ? vscode.workspace.getWorkspaceFolder(doc.uri) : null;
}

/**
 * Figures out, and stores, the current clojure project root
 * Also stores the WorkSpace folder for the project to be used
 * when executing the Task and get proper vscode reporting.
 * 
 * 1. If there is no file open. Stop and complain.
 * 2. If there is a file open, use it to determine the project root
 *    by looking for project files from the file's directory and up to
 *    the window root (for plain folder windows) or the file's
 *    workspace folder root (for workspaces) to find the project root.
 *
 * If there is no project file found, then store either of these
 * 1. the window root for plain folders
 * 2. first workspace root for workspaces.
 * (This situation will be detected later by the connect process.)
 */
export async function initProjectDir(): Promise<void> {
    const projectFileNames: string[] = ["project.clj", "shadow-cljs.edn", "deps.edn"],
        doc = util.getDocument({}),
        workspaceFolder = doc ? vscode.workspace.getWorkspaceFolder(doc.uri) : null;
    if (!workspaceFolder) {
        vscode.window.showErrorMessage("There is no document opened in the workspace. Aborting. Please open a file in your Clojure project and try again.");
        analytics().logEvent("REPL", "JackinOrConnectInterrupted", "NoCurrentDocument").send();
        throw "There is no document opened in the workspace. Aborting.";
    } else {
        let rootPath: string = path.resolve(workspaceFolder.uri.fsPath);
        let d = path.dirname(doc.uri.fsPath);
        let prev = null;
        while (d != prev) {
            for (let projectFile in projectFileNames) {
                const p = path.resolve(d, projectFileNames[projectFile]);
                if (fs.existsSync(p)) {
                    rootPath = d;
                    break;
                }
            }
            if (d == rootPath) {
                break;
            }
            prev = d;
            d = path.resolve(d, "..");
        }
        cursor.set(PROJECT_DIR_KEY, rootPath);
    }
}

export {
    cursor,
    mode,
    deref,
    reset,
    config,
    extensionContext,
    outputChannel,
    connectionLogChannel,
    analytics
};<|MERGE_RESOLUTION|>--- conflicted
+++ resolved
@@ -105,11 +105,8 @@
         replConnectSequences: configOptions.get("replConnectSequences") as ReplConnectSequence[],
         myLeinProfiles: configOptions.get("myLeinProfiles", []).map(_trimAliasName) as string[],
         myCljAliases: configOptions.get("myCljAliases", []).map(_trimAliasName) as string[],
-<<<<<<< HEAD
-        pprint: configOptions.get("prettyPrint", true)
-=======
+        pprint: configOptions.get("prettyPrint", true),
         outputChannel: configOptions.get("sendAsyncOutputTo") as string
->>>>>>> ac366292
     };
 }
 
