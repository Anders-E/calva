{:source-paths
 ["src/main"]
<<<<<<< HEAD
=======

 :nrepl {:port 8303}
>>>>>>> 7f7a2ed8

 :dependencies
 [[org.clojure/core.async "0.4.474"]
  [cider/cider-nrepl "0.16.0"]
  [org.clojure/tools.nrepl "0.2.12"]]

 :builds
 {:calva
  {:target :node-library
<<<<<<< HEAD
   :output-dir "out-cljs"
   :output-to "dist/calva.js"
   :exports {:message calva.repl.message/message}
=======
   :output-to "dist/calva.js"
   :exports calva.extension/exports
>>>>>>> 7f7a2ed8
   :devtools {}}}}<|MERGE_RESOLUTION|>--- conflicted
+++ resolved
@@ -1,10 +1,7 @@
 {:source-paths
  ["src/main"]
-<<<<<<< HEAD
-=======
 
  :nrepl {:port 8303}
->>>>>>> 7f7a2ed8
 
  :dependencies
  [[org.clojure/core.async "0.4.474"]
@@ -14,12 +11,6 @@
  :builds
  {:calva
   {:target :node-library
-<<<<<<< HEAD
-   :output-dir "out-cljs"
-   :output-to "dist/calva.js"
-   :exports {:message calva.repl.message/message}
-=======
    :output-to "dist/calva.js"
    :exports calva.extension/exports
->>>>>>> 7f7a2ed8
    :devtools {}}}}