# Change Log

Changes to Calva.

## [Unreleased]
<<<<<<< HEAD
- Fix: [The New Indent engine doesn't follow block rules in ns :require #633](https://github.com/BetterThanTomorrow/calva/issues/633)
- Make the new indent engine the default
=======
- Remove dependency on `paredit.js` from `calva-lib`
>>>>>>> 9f4cab9a

## [2.0.96] - 2020-04-29
- [Fix colors in suggestion popup (REPL window)](https://github.com/BetterThanTomorrow/calva/issues/623)
- Add "Instrument Top Level Form for Debugging" command and decorations for instrumented functions
- [Remove duplicate paredit.selectOpenList command in package.json](https://github.com/BetterThanTomorrow/calva/issues/629)

## [2.0.95] - 2020-04-25
- [Separate setting for highlighting current indent guide](https://github.com/BetterThanTomorrow/calva/issues/625)
- [Fix: Problems with v2.0.94 rendering performance ](https://github.com/BetterThanTomorrow/calva/issues/626)

## [2.0.94] - 2020-04-24
- [Rainbow indent guides](https://github.com/BetterThanTomorrow/calva/issues/620)

## [2.0.93] - 2020-04-21
- [Unclutter editor context menu when not in clojure files](https://github.com/BetterThanTomorrow/calva/issues/615)

## [2.0.92] - 2020-04-15
- [Changed all documentation links from https://calva.readthedocs.io/ to https://calva.io/](https://github.com/BetterThanTomorrow/calva/issues/604)
- Add step over, step into, and step out debugger features
- Add annotations for debugging to show debug values as the cursor moves to each breakpoint
- Fix debugger disconnect to show quit value instead of cider-nrepl exception
- Use visible editor if one exists with code being debugged, instead of opening a new one

## [2.0.91] - 2020-04-07
- [Add debugger](https://github.com/BetterThanTomorrow/calva/issues/469)

## [2.0.90] - 2020-04-06
- nREPL `eval` should always send along the `ns` parameter

## [2.0.89] - 2020-03-29
- [Add support for connecting to generic project types](https://github.com/BetterThanTomorrow/calva/issues/595)

## [2.0.88] - 2020-03-22
- [Change all references to `#calva-dev` so that they now point to the `#calva` Slack channel](https://clojurians.slack.com/messages/calva/)

## [2.0.87] - 2020-03-21
- [Fix: Two CLJ REPL Windows open on connect when `afterCLJReplJackInCode`is used](https://github.com/BetterThanTomorrow/calva/issues/593)
- [Add info to docs about how to get around `command not found` Jack-in problems](https://github.com/BetterThanTomorrow/calva/issues/591)

## [2.0.86] - 2020-03-19
- [Fix: REPL Window Paredit does not close strings properly](https://github.com/BetterThanTomorrow/calva/issues/587)

## [2.0.85] - 2020-03-15
- Fix: Make lein-shadow project type use lein injections

## [2.0.84] - 2020-03-15
- [Support projects using lein-shadow](https://github.com/BetterThanTomorrow/calva/issues/585)
- [Add documentation for how to use Calva with Luminus](https://calva.io/luminus/)

## [2.0.83] - 2020-03-13
- When format config fails to parse, fall back on defaults rather than crash
- [Fix: Var quoted symbols are treated as reader tags](https://github.com/BetterThanTomorrow/calva/issues/584)

## [2.0.82] - 2020-03-11
- Fix bug with bad formatting defaults when no config file

## [2.0.81] - 2020-03-11
- [Fix: Structural editing is a bit broken when reader tags are involved](https://github.com/BetterThanTomorrow/calva/issues/581)
- [Add cljfmt indent rules](https://github.com/BetterThanTomorrow/calva/issues/80)

## [2.0.80] - 2020-03-07
- Fix so that Paredit treats symbols containing the quote character correctly.
- [Fix: Parameter hints popup should be off by default](https://github.com/BetterThanTomorrow/calva/issues/574)
- [Fix: `nil` followed by comma not highlighted correctly](https://github.com/BetterThanTomorrow/calva/issues/577)
- [Fix: The syntax highlightning fails with symbols named truesomething/falsesomething](https://github.com/BetterThanTomorrow/calva/issues/578)
- Fix so that Paredit does not consider `^` to be part of a symbol name.

## [2.0.79] - 2020-03-01
- Use scope `variable.other.constant` for keywords, making them highlight nicely
- [Highlight/parsing/etc: Data reader tags are part of the tagged form](https://github.com/BetterThanTomorrow/calva/issues/570)

## [2.0.78] - 2020-02-28
- [Improve structural navigation through unbalanced brackets](https://github.com/BetterThanTomorrow/calva/issues/524)
- [Fix lexer going into some weird state after lexing certain patterns](https://github.com/BetterThanTomorrow/calva/issues/566)

## [2.0.77] - 2020-02-23
- [Make rainbow parens and highlight use the same lexer as Paredit](https://github.com/BetterThanTomorrow/calva/issues/561)
- [Fix: Some character literals throws paredit out of whack](https://github.com/BetterThanTomorrow/calva/issues/563)
- [Fix: Initial expand selection sometimes fails](https://github.com/BetterThanTomorrow/calva/issues/549)
- [Change line comment characters to ;;](https://github.com/BetterThanTomorrow/calva/issues/564)
- [Use editor namespace for custom REPL commands w/o `ns` specified](https://github.com/BetterThanTomorrow/calva/issues/558)
- [Add support for comment continuation](https://github.com/BetterThanTomorrow/calva/issues/536)

## [2.0.76] - 2020-02-12
- [Fix Calva locking up when opening files with very long lines](https://github.com/BetterThanTomorrow/calva/issues/556)

## [2.0.75] - 2020-02-01
- [Support cljs-suitable JavaScript completion](https://github.com/BetterThanTomorrow/calva/issues/552)
- [Fix Printing to Calva REPL prints <repl#7> before each print out](https://github.com/BetterThanTomorrow/calva/issues/548)

## [2.0.74] - 2020-01-12
- [Fix Windows documentation for Evaluate current form](https://github.com/BetterThanTomorrow/calva/issues/533)
- [Fix repl-window history issue](https://github.com/BetterThanTomorrow/calva/issues/491)
- [Fix documentation for Calva jack-in with REBL and Leiningen](https://github.com/BetterThanTomorrow/calva/issues/542)

## [2.0.73] - 2019-12-25
- [Add Paredit drag up/down commands](https://github.com/BetterThanTomorrow/calva/issues/500)
- [Add Paredit drag forward up/backward down commands](https://github.com/BetterThanTomorrow/calva/issues/500)

## [2.0.72] - 2019-12-13
- [Deselect text after surrounding with parens/braces/etc](https://github.com/BetterThanTomorrow/calva/issues/511)
- Fix: [Strict mode backspace/delete not deleting unbalanced brackets](https://github.com/BetterThanTomorrow/calva/issues/501)

## [2.0.71] - 2019-12-13
- Fix: [Autocompletion in REPL window broken](https://github.com/BetterThanTomorrow/calva/issues/519)

## [2.0.70] - 2019-12-12
- Fix: [REPL Window not accepting keys like cursor, return, etcetera](https://github.com/BetterThanTomorrow/calva/issues/516)

## [2.0.69] - 2019-12-12
- Fix: [Prepare for Fix of Webview editor font size bug](https://github.com/microsoft/vscode/commit/7e2d7965e5d5728c53996f0024be9b0681369b2a)
- Fix: [REPL window font broken](https://github.com/BetterThanTomorrow/calva/issues/515)

## [2.0.68] - 2019-12-11
- Fix: [(read-line) is being called twice from the REPL Window](https://github.com/BetterThanTomorrow/calva/issues/509)
- Fix: [Font size if visibly bigger in the REPL window](https://github.com/BetterThanTomorrow/calva/issues/152)

## [2.0.67] - 2019-12-10
- [Use markdown to format doc strings in hover](https://github.com/BetterThanTomorrow/calva/pull/503)
- [Add setting to enable doc strings in parameter hints](https://github.com/BetterThanTomorrow/calva/pull/503)
- Fix: [Select Backward * commands won't grow selection in REPL window](https://github.com/BetterThanTomorrow/calva/issues/498)
- Fix: [Paredit select forward/backward add to the selection stack even when they don't select anything](https://github.com/BetterThanTomorrow/calva/issues/506)
- Fix: Calva disables cursor movement in non-clojure files when switching from REPL window to, say, a `.json` file.

## [2.0.66] - 2019-12-02
- Fix: [Cursor moves forward after undoing wraparound commands in REPL window](https://github.com/BetterThanTomorrow/calva/issues/499)
- Fix: Wrong keybinding for Toggle Paredit Mode, now is `ctrl+alt+p ctrl+alt+m`, as it should be
- Fix: [Force Delete Forward not working in REPL window in strict mode](https://github.com/BetterThanTomorrow/calva/issues/496)

## [2.0.65] - 2019-12-02
- [Make all Paredit selection commands shrinkable](https://www.reddit.com/r/Clojure/comments/e3zni2/a_paredit_visual_guide_calvas_paredit_docs/f9e7ujq/)
- Fix: [Raise Sexp/Form needs updated doc and shortcut keys](https://github.com/BetterThanTomorrow/calva/issues/495)

## [2.0.64] - 2019-12-01
- [Add Paredit commands **Push Form Left/right**](https://www.reddit.com/r/Clojure/comments/e3zni2/a_paredit_visual_guide_calvas_paredit_docs/f95v24w/)
- [Add Paredit command **Rewrap**](https://clojureverse.org/t/calva-paredit-just-got-majorly-better/5155/3)

## [2.0.63] - 2019-11-30
- Improve performance of editing Paredit commands
- Add command **Wrap Around ""**

## [2.0.62] - 2019-11-30
- Fix: [Tokenization errors with quotes, derefs, etcetera](https://github.com/BetterThanTomorrow/calva/issues/467)
- Fix: [Glitch in current form highlight in the REPL window when cursor is to the right of a form](https://github.com/BetterThanTomorrow/calva/issues/472)
- Now using the same Paredit implementation for the editor as for the REPL Window.
  - A much more complete set of Paredit commands, and [all documented](https://calva.io/paredit/), in beautiful GIF animations.
  - List based Paredit commands work on strings as well. (Limited by that strings don't have sub lists/strings).
  - Lots of fixes for Paredit commands.
- Fix: [Paredit not activated until focused moved from and back to the editor again](https://github.com/BetterThanTomorrow/calva/issues/454)
- Improving: [paredit `paredit-kill`](https://github.com/BetterThanTomorrow/calva/issues/380)
- Fix: [paredit `backspace` in strict mode](https://github.com/BetterThanTomorrow/calva/issues/379)
- Fix: [REPL window use it own set of paredit hotkeys and these are not configurable](https://github.com/BetterThanTomorrow/calva/issues/260)
- Add default keyboard shortcut maps for the REPL prompt: multi-line or single-line.
- Improvements for Commands using the **Current form** and **Current top level form**:
  - Fix: [Form selection fails on things like '(1)](https://github.com/BetterThanTomorrow/calva/issues/418)
  - Less precision needed for the right form to be selected.
  - All commands for this use the same implementation (so, you can use e.g. **Select Current Form** to know what **Evaluate Current Form** will evaluate).
- Fix: ["Load current Namespace in REPL Window" command not working](https://github.com/BetterThanTomorrow/calva/issues/477)
- Theme compatible status bar indicators for pprint and paredit

## [2.0.61] - 2019-11-15
- Fix: [paredit.deleteBackward sets cursor position wrong when deleting a line. ](https://github.com/BetterThanTomorrow/calva/issues/458)
- Fix: [Calva Highlight sometimes incorrectly recognizes form as a `comment` form](https://github.com/BetterThanTomorrow/calva/issues/403)
- Fix: [Expand selection fails at the start and end of the input of the REPL window](https://github.com/BetterThanTomorrow/calva/issues/417)
- [Add test message to test runner](https://github.com/BetterThanTomorrow/calva/issues/425)
- [Remove some paredit inconsistencies](https://github.com/BetterThanTomorrow/calva/issues/170)
- Fix: [Lexing regex literal tokenization](https://github.com/BetterThanTomorrow/calva/issues/463)

## [2.0.60] - 2019-11-11
- Re-enable default stylings for nREPL status bar items.
- Make `pprint` the default Pretty Printer.

## [2.0.59] - 2019-11-10
- [Enable information providers in jar files e.g. opened with the "Go to Definition" command](https://github.com/BetterThanTomorrow/calva/pull/455)
- [Make Pretty Printing more Configurable](https://github.com/BetterThanTomorrow/calva/pull/436)

## [2.0.58] - 2019-11-07
- [Incorrect red highlights around brackets/paren in specific case](https://github.com/BetterThanTomorrow/calva/issues/410)
- ["Require REPL Utilities" command is broken](https://github.com/BetterThanTomorrow/calva/issues/451)
- [Fix hover definition for symbols derefed with `@` and quoted symbols](https://github.com/BetterThanTomorrow/calva/issues/106)
- [Improve signature help-while-typing hover, with active arg markup](https://github.com/BetterThanTomorrow/calva/pull/450)

## [2.0.57] - 2019-11-03
- [Provide argument list help as you type the function's arguments](https://github.com/BetterThanTomorrow/calva/issues/361)
- [Support special forms in editor hover/completion](https://github.com/BetterThanTomorrow/calva/issues/441)

## [2.0.56] - 2019-11-02
- Add setting for wether to open REPL Window on connect or not
- [Re-open REPL windows where they were last closed](https://github.com/BetterThanTomorrow/calva/issues/300)
- Lexer performance considerably improved. Fixes [this](https://github.com/BetterThanTomorrow/calva/issues/228) and [this](https://github.com/BetterThanTomorrow/calva/issues/128))
- [REPL colours and logo a bit toned down](https://github.com/BetterThanTomorrow/calva/issues/303)
- Removed `useWSL`configuration option because the the use of Calva is fully supported through the [Remote - WSL](https://marketplace.visualstudio.com/items?itemName=ms-vscode-remote.remote-wsl) extension.

## [2.0.55] - 2019-10-27
- [Add commands for interrupting the current evaluation as well as all running evaluations](https://github.com/BetterThanTomorrow/calva/issues/237)
- [Calva asks for user input when `stdin` needs it (e.g. `read-line`)](https://github.com/BetterThanTomorrow/calva/issues/377)
- Command for clearing the REPL history reworked and now also ”restarts” the REPL window.
- Commands are now added to REPL window history only if they are not identical to the previous command on the history stack.
- [Fix floating promises in evaluation module](https://github.com/BetterThanTomorrow/calva/issues/411)
- REPL Window Evaluation errors now initially hide the stack trace. The user can show it with a click.

## [2.0.54] - 2019-10-25
- [Stop linting, start bundling clj-kondo](https://github.com/BetterThanTomorrow/calva/issues/423)

## [2.0.53] - 2019-10-24
- [Fix hang when user input is requested](https://github.com/BetterThanTomorrow/calva/issues/377)
- Upgrade to `cider-nrepl 0.22.4`

## [2.0.52] - 2019-10-19
- [Add info box for VIM Extension users](https://github.com/BetterThanTomorrow/calva/issues/396)
- [Fix undefined namespace when starting a shadow-cljs cljs REPL Window ](https://github.com/BetterThanTomorrow/calva/issues/115)
- [Make opening the REPL window on connect async](https://github.com/BetterThanTomorrow/calva/issues/399)
- [Fix shadow-cljs menuSelections for Custom Connect Sequences](https://github.com/BetterThanTomorrow/calva/issues/404)

## [2.0.51] - 2019-10-15
- [Toggle the "Use WSL" setting requires extension restart to effect definition provider](https://github.com/BetterThanTomorrow/calva/issues/397)
- [Go to Definition and Peek Definition not working on Windows 10 when using WSL](https://github.com/BetterThanTomorrow/calva/issues/132)
- [Highlight extension settings are uninitialized if no closure editor active on activation ](https://github.com/BetterThanTomorrow/calva/issues/401)
- [Overly aggressive paredit in REPL window](https://github.com/BetterThanTomorrow/calva/issues/255)
- [REPL window use it own set of paredit hotkeys and these are not configurable](https://github.com/BetterThanTomorrow/calva/issues/260)
- [Completion in REPL window should work like in the editor](https://github.com/BetterThanTomorrow/calva/issues/394)

## [2.0.50] - 2019-10-15
- Move user documentation from the wiki to: https://calva.readthedocs.io/

## [2.0.49] - 2019-10-11
- [Fix bugs in comment form selection](https://github.com/BetterThanTomorrow/calva/issues/374)
- [Use of undeclared var in REPL window resets the namespace](https://github.com/BetterThanTomorrow/calva/issues/257)
- [Remove warning that extensions use the `vscode-resource:` scheme directly](https://github.com/BetterThanTomorrow/calva/issues/391)

## [2.0.48] - 2019-10-11
- [Support Jack-in without file open for single-rooted workspace](https://github.com/BetterThanTomorrow/calva/issues/366)
- [Show argument list of fn](https://github.com/BetterThanTomorrow/calva/issues/238)
- [Make code more robust in case Jack-in task fails](https://github.com/BetterThanTomorrow/calva/issues/367)
- [Fix dimming out of stacked ignored forms](https://github.com/BetterThanTomorrow/calva/issues/385)
- [The extension should specify the default schemes for document selectors](https://github.com/BetterThanTomorrow/calva/issues/368)

## [2.0.46] - 2019-10-08
- [Connect warnings and errors as popups](https://github.com/BetterThanTomorrow/calva/issues/356)
- [Don't remove default indents when Calva is not the auto-formatter](https://github.com/BetterThanTomorrow/calva/pull/383)

## [2.0.44] - 2019-10-05
- [Support for custom project/workflow commands](https://github.com/BetterThanTomorrow/calva/issues/281)

## [2.0.43] - 2019-10-03
- [Insourcing @tonsky's Clojure Warrior, now named Calva Highlight](https://github.com/BetterThanTomorrow/calva/pull/362)
- [Update status bar when configuration changed](https://github.com/BetterThanTomorrow/calva/issues/358)

## [2.0.42] - 2019-09-29
- [Adding selected calva commands to the editors context menu](https://github.com/BetterThanTomorrow/calva/issues/338)
- [Fix bug with painting all existing result decoration with the same status](https://github.com/BetterThanTomorrow/calva/issues/353)
- [Fix bug with reporting errors using off-by-one line and column numbers](https://github.com/BetterThanTomorrow/calva/issues/354)

## [2.0.41] - 2019-09-28
- [Add pretty print mode](https://github.com/BetterThanTomorrow/calva/issues/327)
- [Add command for evaluating top level form as comment](https://github.com/BetterThanTomorrow/calva/issues/349)
- [Stop writing results from **Evaluate to Comment** to output pane](https://github.com/BetterThanTomorrow/calva/issues/347)

## [2.0.40] - 2019-09-25
- [Add command for connecting to a non-project REPL](https://github.com/BetterThanTomorrow/calva/issues/328)
- [Add hover to inline result display, containing the full results](https://github.com/BetterThanTomorrow/calva/pull/336)
- [Better inline evaluation error reports with file context](https://github.com/BetterThanTomorrow/calva/issues/329)
- [Enhancement REPL window handling / nREPL menu button](https://github.com/BetterThanTomorrow/calva/issues/337)
- [Print async output, and a setting for where it should go](https://github.com/BetterThanTomorrow/calva/issues/218)
- [Fix REPL window prompt does not always reflect current ns](https://github.com/BetterThanTomorrow/calva/issues/280)
- [Escape HTML in stdout and stderr in REPL window](https://github.com/BetterThanTomorrow/calva/issues/321)
- [Add content security policy to webview and remove image load error](https://github.com/BetterThanTomorrow/calva/issues/341)

## [2.0.39] - 2019-09-20
- [Revert disconnecting and jacking out on closing of REPL window](https://github.com/BetterThanTomorrow/calva/issues/326)

## [2.0.38] - 2019-09-14
- [Close java processes when closing or reloading VS Code. (Windows)](https://github.com/BetterThanTomorrow/calva/issues/305)

## [2.0.37] - 2019-09-14
- [Support connecting to Leiningen and CLI project using shadow-cljs watcher](https://github.com/BetterThanTomorrow/calva/issues/314)
- Fix [Figwheel Main deps added to non-cljs projects](https://github.com/BetterThanTomorrow/calva/issues/317)

## [2.0.36] - 2019-09-12
- Fix [REPL Window namespace being reset to user](https://github.com/BetterThanTomorrow/calva/issues/302)
- Update nrepl-version to 0.22.1

## [2.0.35] - 2019-09-10
- [Customizing the REPL connect sequence](https://github.com/BetterThanTomorrow/calva/issues/282)
- [Support for launching with user aliases/profiles](https://github.com/BetterThanTomorrow/calva/issues/288)

## [2.0.34] - 2019-09-04
- More accurate code completion lookups.
- [Keep focus in editor when evaluating to the REPL Window](https://github.com/BetterThanTomorrow/calva/issues/229).

## [2.0.33] - 2019-08-17
- Support for starting leiningen and clj projects with aliases.

## [2.0.31] - 2019-08-13
- Support Jack-in and Connect in multi-project workspaces.
- Fix bug with snippet field navigation not working.

## [2.0.30] - 2019-08-04
- nREPL status bar indicator can now be styled

## [2.0.29] - 2019-08-04
- Fix jack-in command quoting for `zsh`.

## [2.0.28] - 2019-08-01
- Jack in quoting fixes, mainly for Windows with `clojure/clj`.
- Fix formatting bug when forms not separated by whitespace.

## [2.0.25] - 2019-07-12
- Add command for running test under cursor (at point in CIDER lingo).

## [2.0.24] - 2019-07-12
- Add ParEdit `forwardUpSexp`.

## [2.0.20] - 2019-06-20
- Improve custom CLJS REPL.

## [1.3.x -> 2.0.20] - -> 06.2019
... huge gap in the Changelog. Sorry about that, but now we have decided to pick up maintaining this log again.

## [1.3.0] - 2018-04-16
- Add support for [shadow-cljs](http://shadow-cljs.org). Please contact me with any information on how this is working for you out there.

## [1.2.14] - 2018-04-06
- Change all keyboard shortcuts to use prefix `ctrl+alt+v`, due to old prefix not working on some alternate keyboard layouts. See [Issue #9](https://github.com/PEZ/clojure4vscode/issues/9).

## [1.2.12] - 2018-04-06
- Add command for re-running previously failing tests (`ctrl+alt+v ctrl+t`).

## [1.2.10] - 2018-04-03
- Add command for toggling automatic adjustment of indentation for new lines (`ctrl+alt+v tab`)

## [1.2.8] - 2018-04-02
- Auto adjust indent more close to this Clojure Style Guide: https://github.com/bbatsov/clojure-style-guide

## [1.2.1] - 2018-03-28
- Select current (auto-detected) form

## [1.2.0] - 2018-03-28
- Terminal REPLs
  - Integrates REPL sessions from the Terminal tab and lets you do stuff like load current namespace ad evaluate code from the editor in the REPL.
- Connection and reconnection stabilization
  - Connecting the editor REPLs was a bit unstable. Now more stable (but there are still some quirks).

## [1.1.20] - 2018-03-25
- Auto detection of forms to evaluate now considers reader macro characters prepending the forms. E.g. before if you tried to evaluate say `#{:a :b :c}` with the cursor placed directly adjacent to the starting or ending curly braces only `{:a :b :c}` would be auto detected and evaluated.
- Highlighting of auto detected forms being evaluated.
- Rendering evaluation errors in the editor the same way as successful (but in red to quickly indicate that the evaluation errored).

![Evaluation demo](/assets/howto/evaluate.gif)

## [1.1.15] - 2018-03-20
- Evaluates vectors and maps with the same ”smart” selection as for lists.

## [1.1.11] - 2018-03-20
- Add inline annotations for interactive code evaluation results.

## [1.1.9] - 2018-03-18
- Add toggle for switching which repl connection is used for `cljc` files, `clj` or `cljs`.

![CLJC repl switching](/assets/howto/cljc-clj-cljs.gif)

- `clj` repl connected to all file types, meaning you can evaluate clojure code in, say, Markdown files.


## [1,1.3] - 2018-03-17
- User setting to evaluate namespace on save/open file (defaults to **on**)

## [1.1.1] - 2018-03-16
- Release of v1, based on **visual:clojure** v2.0, adding:
    - Running tests through the REPL connection, and mark them in the Problems tab
        - Run namespace tests: `ctrl+alt+v t`
        - Run all tests: `ctrl+alt+v a`
    - Evaluate code and replace it in the editor, inline: `ctrl+alt+v e`
    - Error message when evaluation fails
    - Pretty printing evaluation results: `ctrl+alt+v p`
    - Support for `cljc` files (this was supposed to be supported by the original extension, but bug)
<|MERGE_RESOLUTION|>--- conflicted
+++ resolved
@@ -3,12 +3,9 @@
 Changes to Calva.
 
 ## [Unreleased]
-<<<<<<< HEAD
 - Fix: [The New Indent engine doesn't follow block rules in ns :require #633](https://github.com/BetterThanTomorrow/calva/issues/633)
 - Make the new indent engine the default
-=======
 - Remove dependency on `paredit.js` from `calva-lib`
->>>>>>> 9f4cab9a
 
 ## [2.0.96] - 2020-04-29
 - [Fix colors in suggestion popup (REPL window)](https://github.com/BetterThanTomorrow/calva/issues/623)
