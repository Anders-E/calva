--- conflicted
+++ resolved
@@ -1,15 +1,11 @@
 # Change Log 
 Changes to Calva.
 
-<<<<<<< HEAD
 ## [Unreleased]
 - [Provide option to select the initial view colum for REPL window](https://github.com/BetterThanTomorrow/calva/issues/300)
-=======
-## [Unreleased] 
 - Removed `useWSL`configuration option because the the use of Calva is fully supported through the [Remote - WSL](https://marketplace.visualstudio.com/items?itemName=ms-vscode-remote.remote-wsl) extension.
 - [REPL window freezes when the evaluation takes a long time](https://github.com/BetterThanTomorrow/calva/issues/128) 
 - [REPL window gets sluggish with large data structures](https://github.com/BetterThanTomorrow/calva/issues/228)
->>>>>>> dd1b13b7
 - [REPL colours and logo get too much attention](https://github.com/BetterThanTomorrow/calva/issues/303)
 
 ## [2.0.55] - 2019-10-27
