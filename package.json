--- conflicted
+++ resolved
@@ -48,11 +48,7 @@
     "activationEvents": [
         "onLanguage:clojure"
     ],
-<<<<<<< HEAD
-    "main": "./src/main/calva/extension",
-=======
     "main": "./dist/calva.js",
->>>>>>> 7f7a2ed8
     "contributes": {
         "configuration": {
             "type": "object",
