--- conflicted
+++ resolved
@@ -3,11 +3,7 @@
     "displayName": "Calva: Clojure & ClojureScript Interactive Programming",
     "description": "Integrated REPL, formatter, Paredit, and more. Powered by nREPL.",
     "icon": "assets/calva.png",
-<<<<<<< HEAD
-    "version": "2.0.83",
-=======
     "version": "2.0.84",
->>>>>>> f3173a34
     "publisher": "betterthantomorrow",
     "author": {
         "name": "Better Than Tomorrow",
