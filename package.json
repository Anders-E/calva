{
    "name": "calva",
    "displayName": "Calva: Clojure & ClojureScript Interactive Programming",
    "description": "Integrated REPL, formatter, Paredit, and more. Powered by nREPL.",
    "icon": "assets/calva.png",
    "version": "2.0.94",
    "publisher": "betterthantomorrow",
    "author": {
        "name": "Better Than Tomorrow",
        "email": "pez@pezius.com"
    },
    "repository": {
        "type": "git",
        "url": "https://github.com/BetterThanTomorrow/calva.git"
    },
    "license": "MIT",
    "engines": {
        "vscode": "^1.30.0"
    },
    "categories": [
        "Programming Languages",
        "Formatters",
        "Linters",
        "Debuggers",
        "Other"
    ],
    "keywords": [
        "Clojure",
        "ClojureScript",
        "Cider",
        "REPL",
        "Formatting",
        "Pretty",
        "EDN",
        "Interactive Programming",
        "bracket",
        "rainbow"
    ],
    "galleryBanner": {
        "color": "#EFEFEF",
        "theme": "light"
    },
    "badges": [
        {
            "url": "https://img.shields.io/badge/clojurians-calva--dev-blue.svg?logo=slack",
            "href": "https://clojurians.slack.com/messages/calva/",
            "description": "Let's talk in the #calva channel at the Clojurians Slack"
        }
    ],
    "activationEvents": [
        "onLanguage:clojure",
        "onCommand:calva.jackIn",
        "onCommand:calva.jackInOrConnect",
        "onCommand:calva.connect",
        "onCommand:calva.connectNonProjectREPL",
        "workspaceContains:**/project.clj",
        "workspaceContains:**/shadow-cljs.edn",
        "workspaceContains:**/deps.edn",
        "onDebugResolve:type"
    ],
    "main": "./out/extension",
    "extensionPack": [
        "borkdude.clj-kondo"
    ],
    "contributes": {
        "debuggers": [
            {
                "type": "clojure",
                "label": "Calva Debug",
                "program": "./out/debugAdapter.js",
                "runtime": "node"
            }
        ],
        "languages": [
            {
                "id": "clojure",
                "aliases": [
                    "Clojure",
                    "clojure"
                ],
                "extensions": [
                    ".clj",
                    ".cljs",
                    ".cljc",
                    ".cljx",
                    ".clojure",
                    ".edn",
                    ".joke",
                    ".boot"
                ]
            }
        ],
        "grammars": [
            {
                "language": "clojure",
                "scopeName": "source.clojure",
                "path": "./clojure.tmLanguage.json"
            }
        ],
        "configurationDefaults": {
            "[clojure]": {
                "editor.wordSeparators": "\t ()\"':,;~@#$%^&{}[]`",
                "editor.autoClosingBrackets": "always",
                "editor.autoClosingQuotes": "always",
                "editor.formatOnType": true,
                "editor.autoIndent": "full",
                "editor.formatOnPaste": true,
                "files.trimTrailingWhitespace": false,
                "editor.matchBrackets": "never",
                "editor.parameterHints.enabled": false
            }
        },
        "configuration": [
            {
                "type": "object",
                "title": "Calva",
                "properties": {
                    "calva.prettyPrintingOptions": {
                        "type": "object",
                        "description": "Settings for Calva's pretty printing",
                        "properties": {
                            "enabled": {
                                "type": "boolean",
                                "description": "Should evaluations be pretty printed?"
                            },
                            "printEngine": {
                                "type": "string",
                                "description": "The print engine to use. 'calva' means that the nREPL server will first plain print it and then Calva will prettify. The other options will make the server use the chosen printer-function to print the result, and Calva will not reformat it.",
                                "enum": [
                                    "calva",
                                    "pprint",
                                    "fipp",
                                    "puget",
                                    "zprint"
                                ]
                            },
                            "width": {
                                "type": "number",
                                "description": "The width of the printing. Or line length... Hmmm, you get it, I hope."
                            },
                            "maxLength": {
                                "type": [
                                    "number",
                                    "null"
                                ],
                                "description": "The maximum number of forms to print of each collection. For no limit, do not include this in your setting. See https://clojuredocs.org/clojure.core/*print-length*"
                            },
                            "maxDepth": {
                                "type": [
                                    "number",
                                    "null"
                                ],
                                "description": "The maximum number of levels deep the printing will go in nested objects. For no limit, do not include this in your setting. Does not exist for `puget`. See also https://clojuredocs.org/clojure.core/*print-level*"
                            }
                        },
                        "required": [
                            "enabled",
                            "printEngine"
                        ],
                        "default": {
                            "enabled": true,
                            "printEngine": "pprint",
                            "width": 120
                        }
                    },
                    "clojure.format.enable": {
                        "type": "boolean",
                        "default": true,
                        "description": "Enable/disable calva-fmt as Clojure formatter"
                    },
                    "calva.evalOnSave": {
                        "type": "boolean",
                        "default": false,
                        "description": "Run load-file when opening a new file and on file save"
                    },
                    "calva.testOnSave": {
                        "type": "boolean",
                        "default": false,
                        "description": "Run namespace tests when opening a new file and on file save"
                    },
                    "calva.showDocstringInParameterHelp": {
                        "type": "boolean",
                        "default": false,
                        "description": "Show the docstring in the parameter hints"
                    },
                    "calva.syncReplNamespaceToCurrentFile": {
                        "type": "boolean",
                        "default": false,
                        "description": "Keeps the REPL window's namespace in sync with the current file (if it has a valid Clojure namespace form)"
                    },
                    "calva.statusColor": {
                        "type": "object",
                        "description": "Configuration for custom coloring of the statusbar.",
                        "properties": {
                            "disconnectedColor": {
                                "type": "string",
                                "default": "#c0c0c0",
                                "pattern": "#([A-Fa-f0-9]{6}|[A-Fa-f0-9]{3})",
                                "description": "Foreground color for the disconnected status"
                            },
                            "launchingColor": {
                                "type": "string",
                                "default": "#fdd023",
                                "pattern": "#([A-Fa-f0-9]{6}|[A-Fa-f0-9]{3})",
                                "description": "Foreground color for the launching status"
                            },
                            "connectedStatusColor": {
                                "type": "string",
                                "default": "#fdd023",
                                "pattern": "#([A-Fa-f0-9]{6}|[A-Fa-f0-9]{3})",
                                "description": "Foreground color for the connected status"
                            },
                            "typeStatusColor": {
                                "type": "string",
                                "default": "#91dc47",
                                "pattern": "#([A-Fa-f0-9]{6}|[A-Fa-f0-9]{3})",
                                "description": "Foreground color for the type status"
                            }
                        },
                        "default": {
                            "disconnectedColor": "#c0c0c0",
                            "launchingColor": "#fdd023",
                            "connectedStatusColor": "#fdd023",
                            "typeStatusColor": "#91dc47"
                        }
                    },
                    "calva.customCljsRepl": {
                        "deprecationMessage": "This settings is deprecated. Use `cljsType` in a `calva.replConnectSequences` item instead.",
                        "type": "object",
                        "default": null,
                        "description": "Configuration for custom any CLJS REPL type your project may use",
                        "$schema": "http://json-schema.org/draft-06/schema#",
                        "properties": {
                            "name": {
                                "type": "string",
                                "default": "My Custom CLJS REPL",
                                "description": "Name of your custom config (used in picker menus)"
                            },
                            "startCode": {
                                "type": "string",
                                "description": "Clojure code that starts the CLJS REPL"
                            },
                            "tellUserToStartRegExp": {
                                "type": "string",
                                "description": "When this pattern is matched in the stdout of the `startCode`, Calva will instruct the user to start the cljs app (so that Calva can connect)."
                            },
                            "printThisLineRegExp": {
                                "type": "string",
                                "description": "Any lines in the stdout of `startCode` matching this regexp will be printed to `Calva says`. One use for it is to help the user know how to start the cljs app."
                            },
                            "connectedRegExp": {
                                "type": "string",
                                "default": "To quit, type: :cljs/quit",
                                "description": "A pattern/string that Calva can look for in the stdout of the `startCode` to determine when the REPL is connected. (The default often works well)"
                            }
                        },
                        "required": [
                            "name",
                            "startCode",
                            "connectedRegExp"
                        ]
                    },
                    "calva.jackInEnv": {
                        "type": "object",
                        "default": {},
                        "description": "Specifies any environment variables your project needs. (Probably mostly for your Workspace Settings.)"
                    },
                    "calva.openBrowserWhenFigwheelStarted": {
                        "type": "boolean",
                        "default": true,
                        "description": "Should Calva open the Figwheel app for you when Figwheel has been started?"
                    },
                    "calva.customREPLCommandSnippets": {
                        "type": "array",
                        "default": [],
                        "description": "Configuration for the command **Run Custom REPL Command**",
                        "$schema": "http://json-schema.org/draft-06/schema#",
                        "items": {
                            "title": "replCommand",
                            "type": "object",
                            "properties": {
                                "name": {
                                    "type": "string",
                                    "description": "Name this command so that it is easy to pick from the menu."
                                },
                                "snippet": {
                                    "type": [
                                        "string",
                                        "array"
                                    ],
                                    "description": "Command to send to the REPL"
                                },
                                "ns": {
                                    "type": "string",
                                    "description": "(optional) Namespace to evaluate the command in. If omitted the command will be executed in whatever namespace the REPL window has at the moment, which probably is mostly useful for running code using definitions from the `user` namespace."
                                },
                                "repl": {
                                    "type": "string",
                                    "description": "Choose which REPL should the code should be evaluated in.",
                                    "enum": [
                                        "clj",
                                        "cljs"
                                    ]
                                }
                            },
                            "required": [
                                "name",
                                "snippet",
                                "repl"
                            ]
                        }
                    },
                    "calva.myLeinProfiles": {
                        "type": "array",
                        "description": "At Jack in, any profiles listed here will be added to the profiles found in the `project.clj` file.",
                        "items": {
                            "type": "string"
                        }
                    },
                    "calva.myCljAliases": {
                        "type": "array",
                        "description": "At Jack in, any aliases listed here will be added to the aliases found in the project's `deps.edn` file.",
                        "items": {
                            "type": "string"
                        }
                    },
                    "calva.openREPLWindowOnConnect": {
                        "type": "boolean",
                        "description": "Open the REPL windows when the connection to a REPL server is established. (Note that if you have code in `afterCLJReplJackInCode` the CLJ REPL window will open, regardless.)",
                        "default": true
                    },
                    "calva.REPLWindowPromptKeyMap": {
                        "type": "string",
                        "description": "The default key bindings for the REPL Window prompt",
                        "default": "multi-line",
                        "enum": [
                            "multi-line",
                            "single-line"
                        ],
                        "scope": "window"
                    },
                    "calva.sendAsyncOutputTo": {
                        "type": "string",
                        "description": "The destination for output outside of an evaluation.",
                        "enum": [
                            "REPL Window",
                            "Calva says",
                            "Both"
                        ],
                        "default": "Calva says"
                    },
                    "calva.replConnectSequences": {
                        "type": "array",
                        "description": "For when your project needs a custom REPL connect sequence.",
                        "items": {
                            "type": "object",
                            "required": [
                                "name",
                                "projectType",
                                "cljsType"
                            ],
                            "properties": {
                                "name": {
                                    "type": "string",
                                    "description": "This will show up in the Jack-in quick-pick menu when you start Jack-in if you have more than one sequence configured."
                                },
                                "projectType": {
                                    "type": "string",
                                    "description": "Select one of the project types supported by Calva.",
                                    "enum": [
                                        "Leiningen",
                                        "Clojure CLI",
                                        "shadow-cljs",
                                        "lein-shadow",
                                        "generic"
                                    ]
                                },
                                "nReplPortFile": {
                                    "type": "array",
                                    "description": "An array of path segments with the project root-relative path to the nREPL port file for this connect sequence. E.g. For shadow-cljs this would be [\".shadow-cljs\", \"nrepl.port\"]",
                                    "items": {
                                        "type": "string"
                                    }
                                },
                                "afterCLJReplJackInCode": {
                                    "type": "string",
                                    "description": "Here you can give Calva some Clojure code to evaluate in the CLJ REPL, once it has been created.",
                                    "required": false
                                },
                                "menuSelections": {
                                    "type": "object",
                                    "description": "Pre-selected menu options. If a selection is made here. Calva won't prompt for it.",
                                    "properties": {
                                        "leinProfiles": {
                                            "type": "array",
                                            "description": "At Jack-in to a Leiningen project, use these profiles to launch the repl.",
                                            "items": {
                                                "type": "string"
                                            }
                                        },
                                        "leinAlias": {
                                            "description": "At Jack-in to a Leiningen project, launch with this alias. Set to null to launch with Calva's default task (a headless repl).",
                                            "anyOf": [
                                                {
                                                    "type": "string"
                                                },
                                                {
                                                    "type": "null"
                                                }
                                            ]
                                        },
                                        "cljAliases": {
                                            "type": "array",
                                            "description": "At Jack-in to a Clojure CLI project, use these aliases to launch the repl.",
                                            "items": {
                                                "type": "string"
                                            }
                                        },
                                        "cljsLaunchBuilds": {
                                            "type": "array",
                                            "description": "The cljs builds to start/watch at Jack-in/connect.",
                                            "items": {
                                                "type": "string"
                                            }
                                        },
                                        "cljsDefaultBuild": {
                                            "type": "string",
                                            "description": "Which cljs build to attach to at the initial connect."
                                        }
                                    }
                                },
                                "cljsType": {
                                    "description": "Either a built in type, or an object configuring a custom type. If omitted Calva will show a menu with the built-in types.",
                                    "anyOf": [
                                        {
                                            "type": "string",
                                            "enum": [
                                                "Figwheel Main",
                                                "lein-figwheel",
                                                "shadow-cljs",
                                                "Nashorn",
                                                "none"
                                            ]
                                        },
                                        {
                                            "type": "object",
                                            "required": [
                                                "connectCode",
                                                "dependsOn"
                                            ],
                                            "properties": {
                                                "dependsOn": {
                                                    "type": "string",
                                                    "enum": [
                                                        "Figwheel Main",
                                                        "lein-figwheel",
                                                        "shadow-cljs",
                                                        "Nashorn",
                                                        "User provided"
                                                    ],
                                                    "description": "The ClojureScript REPL dependencies this customization needs. NB: If it is `User provided`, then you need to provide the dependencies in the project, or launch with an alias (deps.edn), profile (Leiningen), or build (shadow-cljs) that provides the dependencies needed."
                                                },
                                                "buildsRequired": {
                                                    "type": "boolean",
                                                    "description": "If the repl type requires that builds are started in order to connect to them, set this to true."
                                                },
                                                "isStarted": {
                                                    "type": "boolean",
                                                    "description": "For cljs repls that Calva does not need to start, set this to true. (If you base your custom cljs repl on shadow-cljs workflow, for instance.)"
                                                },
                                                "startCode": {
                                                    "type": "string",
                                                    "description": "Clojure code to be evaluated to create and/or start your custom CLJS REPL."
                                                },
                                                "isReadyToStartRegExp": {
                                                    "type": "string",
                                                    "description": "A regular expression which, when matched in the stdout from the startCode evaluation, will make Calva continue with connecting the REPL, and to prompt the user to start the application. If omitted and there is startCode Calva will continue when that code is evaluated."
                                                },
                                                "openUrlRegExp": {
                                                    "type": "string",
                                                    "description": "A regular expression, matched against the stdout of cljsType evaluations, for extracting the URL with which the app can be started. The expression should have a capturing group named 'url'. E.g. \\”Open URL: (?<url>\\S+)\\”",
                                                    "default": "Open(ing)? URL (?<url>\\S+)"
                                                },
                                                "shouldOpenUrl": {
                                                    "type": "boolean",
                                                    "description": "Choose if Calva should automatically open the URL for you or not."
                                                },
                                                "connectCode": {
                                                    "type": "string",
                                                    "description": "Clojure code to be evaluated to convert the REPL to a CLJS REPL that Calva can use to connect to the application."
                                                },
                                                "isConnectedRegExp": {
                                                    "type": "string",
                                                    "description": "A regular expression which, when matched in the stdout of the connectCode evaluation, will tell Calva that the application is connected.",
                                                    "default": "To quit, type: :cljs/quit"
                                                },
                                                "printThisLineRegExp": {
                                                    "type": "string",
                                                    "description": "A regular expression which, when matched in the stdout from any code evaluations in the cljsType, will make the matched text be printed to the Calva says Output channel."
                                                }
                                            }
                                        }
                                    ]
                                }
                            }
                        }
                    },
                    "calva.enableJSCompletions": {
                        "type": "boolean",
                        "description": "Should Calva use suitible and bring you JavaScript completions? This is an experimental cider-nrepl feature. Disable if completions start to throw errors.",
                        "default": true
                    }
                }
            },
            {
                "title": "Paredit",
                "type": "object",
                "properties": {
                    "calva.paredit.defaultKeyMap": {
                        "type": "string",
                        "description": "The default keymap to use for bindings when there is no custom binding.",
                        "default": "strict",
                        "enum": [
                            "original",
                            "strict",
                            "none"
                        ],
                        "scope": "window"
                    }
                }
            },
            {
                "title": "Calva-fmt",
                "type": "object",
                "properties": {
                    "calva.fmt.configPath": {
                        "type": "string",
                        "markdownDescription": "Path to [cljfmt](https://github.com/weavejester/cljfmt#configuration) configuration file. Absolute or relative to the project root directory."
                    },
                    "calva.fmt.formatAsYouType": {
                        "type": "boolean",
                        "default": true,
                        "description": "Auto-adjust indentation and format as you enter new lines."
                    },
                    "calva.fmt.newIndentEngine": {
                        "type": "boolean",
                        "default": false,
                        "description": "Experimental. Help beta test the new auto-indent engine."
                    }
                }
            },
            {
                "type": "object",
                "title": "Calva Highlight",
                "properties": {
                    "calva.highlight.enableBracketColors": {
                        "type": "boolean",
                        "default": true,
                        "description": "Enable rainbow brackets",
                        "scope": "resource"
                    },
                    "calva.highlight.bracketColors": {
                        "type": "array",
                        "items": {
                            "type": "string"
                        },
                        "default": null,
                        "description": "Bracket colors",
                        "scope": "resource"
                    },
                    "calva.highlight.cycleBracketColors": {
                        "type": "boolean",
                        "default": true,
                        "description": "If nesting level is greater than amount of colors, start counting over",
                        "scope": "resource"
                    },
                    "calva.highlight.misplacedBracketStyle": {
                        "type": "object",
                        "default": null,
                        "description": "Style of misplaced bracket",
                        "scope": "resource"
                    },
                    "calva.highlight.matchedBracketStyle": {
                        "type": "object",
                        "default": null,
                        "description": "Style of pair bracket highlight",
                        "scope": "resource"
                    },
                    "calva.highlight.commentFormStyle": {
                        "type": "object",
                        "default": null,
                        "description": "Style of `(comment)` forms",
                        "scope": "resource"
                    },
                    "calva.highlight.ignoredFormStyle": {
                        "type": "object",
                        "default": null,
                        "description": "Style of `#_` ignored forms",
                        "scope": "resource"
                    }
                }
            }
        ],
        "commands": [
            {
                "command": "calva.debug.instrument",
                "title": "Instrument Top Level Form for Debugging",
                "category": "Calva Debug",
                "enablement": "editorLangId == clojure && calva:connected"
            },
            {
                "command": "calva.togglePrettyPrint",
                "title": "Toggle Pretty Printing for All Evaluations",
                "category": "Calva"
            },
            {
                "command": "calva.jackIn",
                "title": "Start a Project REPL and Connect (aka Jack-In)",
                "category": "Calva"
            },
            {
                "command": "calva.connect",
                "title": "Connect to a Running REPL Server in the Project",
                "category": "Calva"
            },
            {
                "command": "calva.connectNonProjectREPL",
                "title": "Connect to a Running REPL Server, not in Project",
                "category": "Calva"
            },
            {
                "command": "calva.disconnect",
                "title": "Disconnect from the REPL Server",
                "enablement": "calva:connected || calva:connecting || calva:launching",
                "category": "Calva"
            },
            {
                "command": "calva.jackInOrConnect",
                "title": "Jack-in or Connect to REPL Server",
                "enablement": "!calva:connected && !calva:connecting",
                "category": "Calva"
            },
            {
                "command": "calva.openCljReplWindow",
                "title": "Open the Clojure REPL Window",
                "enablement": "calva:connected",
                "category": "Calva"
            },
            {
                "command": "calva.openCljsReplWindow",
                "title": "Open the ClojureScript REPL Window",
                "enablement": "calva:connected",
                "category": "Calva"
            },
            {
                "command": "calva.clearClojureREPLWindow",
                "title": "Clear Clojure REPL Window + History",
                "enablement": "calva:connected",
                "category": "Calva"
            },
            {
                "command": "calva.clearClojureScriptREPLWindow",
                "title": "Clear ClojureScript REPL Window + History",
                "enablement": "calva:connected",
                "category": "Calva"
            },
            {
                "command": "calva.toggleCLJCSession",
                "title": "Toggle the REPL Connection (clj or cljs) used for CLJC Files",
                "enablement": "calva:connected",
                "category": "Calva"
            },
            {
                "command": "calva.selectCurrentForm",
                "title": "Select Current Form",
                "category": "Calva"
            },
            {
                "command": "calva.clearInlineResults",
                "title": "Clear Inline Evaluation Results",
                "category": "Calva"
            },
            {
                "command": "calva.interruptAllEvaluations",
                "title": "Interrupt running Evaluations",
                "enablement": "calva:connected",
                "category": "Calva"
            },
            {
                "command": "calva.evaluateSelection",
                "title": "Evaluate Current Form",
                "enablement": "calva:connected",
                "category": "Calva"
            },
            {
                "command": "calva.evaluateCurrentTopLevelForm",
                "title": "Evaluate Top Level Form (defun)",
                "enablement": "calva:connected",
                "category": "Calva"
            },
            {
                "command": "calva.evaluateSelectionReplace",
                "title": "Evaluate Current Form to Result",
                "enablement": "calva:connected",
                "category": "Calva"
            },
            {
                "command": "calva.evaluateSelectionAsComment",
                "title": "Evaluate Current Form to Comment",
                "enablement": "calva:connected",
                "category": "Calva"
            },
            {
                "command": "calva.evaluateTopLevelFormAsComment",
                "title": "Evaluate Top Level Form (defun) to Comment",
                "enablement": "calva:connected",
                "category": "Calva"
            },
            {
                "command": "calva.copyLastResults",
                "title": "Copy Last Evaluation Result to Clipboard",
                "category": "Calva"
            },
            {
                "command": "calva.loadFile",
                "title": "Load Current File and Dependencies",
                "enablement": "calva:connected",
                "category": "Calva"
            },
            {
                "command": "calva.requireREPLUtilities",
                "title": "Require REPL utilities, like (doc) etcetera, into Current Namespace",
                "enablement": "calva:connected",
                "category": "Calva"
            },
            {
                "command": "calva.runNamespaceTests",
                "title": "Run Tests for Current Namespace",
                "enablement": "calva:connected",
                "category": "Calva"
            },
            {
                "command": "calva.runAllTests",
                "title": "Run All Tests",
                "enablement": "calva:connected",
                "category": "Calva"
            },
            {
                "command": "calva.rerunTests",
                "title": "Run Failing Tests again",
                "enablement": "calva:connected",
                "category": "Calva"
            },
            {
                "command": "calva.runTestUnderCursor",
                "title": "Run Current Test",
                "enablement": "calva:connected",
                "category": "Calva"
            },
            {
                "command": "calva.loadNamespace",
                "title": "Load Current Namespace in REPL Window",
                "enablement": "calva:connected",
                "category": "Calva"
            },
            {
                "command": "calva.setREPLNamespace",
                "title": "Switch Namespace in REPL Window to Current Namespace",
                "enablement": "calva:connected",
                "category": "Calva"
            },
            {
                "command": "calva.evalCurrentFormInREPLWindow",
                "title": "Evaluate Current Form in REPL Window",
                "enablement": "calva:connected",
                "category": "Calva"
            },
            {
                "command": "calva.evalCurrentTopLevelFormInREPLWindow",
                "title": "Evaluate Top Level Form (defun) in REPL Window",
                "enablement": "calva:connected",
                "category": "Calva"
            },
            {
                "command": "calva.runCustomREPLCommand",
                "title": "Run Custom REPL Command",
                "category": "Calva",
                "enablement": "calva:connected"
            },
            {
                "command": "calva.switchCljsBuild",
                "title": "Select CLJS Build Connection",
                "enablement": "calva:connected",
                "category": "Calva"
            },
            {
                "command": "calva.refresh",
                "title": "Refresh Changed Namespaces",
                "enablement": "calva:connected",
                "category": "Calva"
            },
            {
                "command": "calva.refreshAll",
                "title": "Refresh All Namespaces",
                "enablement": "calva:connected",
                "category": "Calva"
            },
            {
                "category": "Calva Paredit",
                "command": "paredit.togglemode",
                "title": "Toggle Paredit Mode",
                "when": "paredit:keyMap =~ /original|strict/",
                "enablement": "paredit:keyMap =~ /original|strict/"
            },
            {
                "category": "Calva Paredit",
                "command": "paredit.forwardSexp",
                "title": "Forward Sexp"
            },
            {
                "category": "Calva Paredit",
                "command": "paredit.backwardSexp",
                "title": "Backward Sexp"
            },
            {
                "category": "Calva Paredit",
                "command": "paredit.forwardDownSexp",
                "title": "Forward Down Sexp"
            },
            {
                "category": "Calva Paredit",
                "command": "paredit.backwardDownSexp",
                "title": "Backward Down Sexp"
            },
            {
                "category": "Calva Paredit",
                "command": "paredit.backwardUpSexp",
                "title": "Backward Up Sexp"
            },
            {
                "category": "Calva Paredit",
                "command": "paredit.forwardUpSexp",
                "title": "Forward Up Sexp"
            },
            {
                "category": "Calva Paredit",
                "command": "paredit.closeList",
                "title": "Forward to List End/Close"
            },
            {
                "category": "Calva Paredit",
                "command": "paredit.selectOpenList",
                "title": "Backward to List Start/Open"
            },
            {
                "category": "Calva Paredit",
                "command": "paredit.selectForwardSexp",
                "title": "Select Forward Sexp"
            },
            {
                "category": "Calva Paredit",
                "command": "paredit.selectBackwardSexp",
                "title": "Select Backward Sexp"
            },
            {
                "category": "Calva Paredit",
                "command": "paredit.selectForwardDownSexp",
                "title": "Select Forward Down Sexp"
            },
            {
                "category": "Calva Paredit",
                "command": "paredit.selectBackwardDownSexp",
                "title": "Select Backward Down Sexp"
            },
            {
                "category": "Calva Paredit",
                "command": "paredit.selectBackwardUpSexp",
                "title": "Select Backward Up Sexp"
            },
            {
                "category": "Calva Paredit",
                "command": "paredit.selectForwardUpSexp",
                "title": "Select Forward Up Sexp"
            },
            {
                "category": "Calva Paredit",
                "command": "paredit.selectCloseList",
                "title": "Select Forward to List End/Close"
            },
            {
                "category": "Calva Paredit",
                "command": "paredit.selectOpenList",
                "title": "Select Backward to List Start/Open"
            },
            {
                "category": "Calva Paredit",
                "command": "paredit.rangeForDefun",
                "title": "Select Current Top Level (aka defun) Form"
            },
            {
                "category": "Calva Paredit",
                "command": "paredit.sexpRangeExpansion",
                "title": "Expand Selection"
            },
            {
                "category": "Calva Paredit",
                "command": "paredit.sexpRangeContraction",
                "title": "Shrink Selection"
            },
            {
                "category": "Calva Paredit",
                "command": "paredit.slurpSexpForward",
                "title": "Slurp Sexp Forward"
            },
            {
                "category": "Calva Paredit",
                "command": "paredit.slurpSexpBackward",
                "title": "Slurp Sexp Backward"
            },
            {
                "category": "Calva Paredit",
                "command": "paredit.barfSexpForward",
                "title": "Barf Sexp Forward"
            },
            {
                "category": "Calva Paredit",
                "command": "paredit.barfSexpBackward",
                "title": "Barf Sexp Backward"
            },
            {
                "category": "Calva Paredit",
                "command": "paredit.spliceSexp",
                "title": "Splice Sexp"
            },
            {
                "category": "Calva Paredit",
                "command": "paredit.splitSexp",
                "title": "Split Sexp"
            },
            {
                "category": "Calva Paredit",
                "command": "paredit.joinSexp",
                "title": "Join Sexp"
            },
            {
                "category": "Calva Paredit",
                "command": "paredit.raiseSexp",
                "title": "Raise Sexp"
            },
            {
                "category": "Calva Paredit",
                "command": "paredit.transpose",
                "title": "Transpose (Swap) the two Sexps Around the Cursor"
            },
            {
                "category": "Calva Paredit",
                "command": "paredit.dragSexprBackward",
                "title": "Drag Sexp Backward"
            },
            {
                "category": "Calva Paredit",
                "command": "paredit.dragSexprForward",
                "title": "Drag Sexp Forward"
            },
            {
                "category": "Calva Paredit",
                "command": "paredit.dragSexprBackwardUp",
                "title": "Drag Sexp Backward Up"
            },
            {
                "category": "Calva Paredit",
                "command": "paredit.dragSexprForwardDown",
                "title": "Drag Sexp Forward Down"
            },
            {
                "category": "Calva Paredit",
                "command": "paredit.dragSexprForwardUp",
                "title": "Drag Sexp Forward Up"
            },
            {
                "category": "Calva Paredit",
                "command": "paredit.dragSexprBackwardDown",
                "title": "Drag Sexp Backward Down"
            },
            {
                "category": "Calva Paredit",
                "command": "paredit.convolute",
                "title": "Convolute Sexp ¯\\_(ツ)_/¯"
            },
            {
                "category": "Calva Paredit",
                "command": "paredit.killSexpForward",
                "title": "Kill/Delete Sexp Forward"
            },
            {
                "category": "Calva Paredit",
                "command": "paredit.killSexpBackward",
                "title": "Kill/Delete Sexp Backward"
            },
            {
                "category": "Calva Paredit",
                "command": "paredit.killListForward",
                "title": "Kill/Delete Forward to End of List"
            },
            {
                "category": "Calva Paredit",
                "command": "paredit.killListBackward",
                "title": "Kill/Delete Backward to Start of List"
            },
            {
                "category": "Calva Paredit",
                "command": "paredit.spliceSexpKillForward",
                "title": "Splice & Kill/Delete Forward"
            },
            {
                "category": "Calva Paredit",
                "command": "paredit.spliceSexpKillBackward",
                "title": "Splice & Kill/Delete Backward"
            },
            {
                "category": "Calva Paredit",
                "command": "paredit.deleteForward",
                "title": "Delete Forward"
            },
            {
                "category": "Calva Paredit",
                "command": "paredit.deleteBackward",
                "title": "Delete Backward"
            },
            {
                "category": "Calva Paredit",
                "command": "paredit.forceDeleteForward",
                "title": "Force Delete Forward"
            },
            {
                "category": "Calva Paredit",
                "command": "paredit.forceDeleteBackward",
                "title": "Force Delete Backward"
            },
            {
                "category": "Calva Paredit",
                "command": "paredit.wrapAroundParens",
                "title": "Wrap Around ()"
            },
            {
                "category": "Calva Paredit",
                "command": "paredit.wrapAroundSquare",
                "title": "Wrap Around []"
            },
            {
                "category": "Calva Paredit",
                "command": "paredit.wrapAroundCurly",
                "title": "Wrap Around {}"
            },
            {
                "category": "Calva Paredit",
                "command": "paredit.wrapAroundQuote",
                "title": "Wrap Around \"\""
            },
            {
                "category": "Calva Paredit",
                "command": "paredit.rewrapParens",
                "title": "Rewrap ()"
            },
            {
                "category": "Calva Paredit",
                "command": "paredit.rewrapSquare",
                "title": "Rewrap []"
            },
            {
                "category": "Calva Paredit",
                "command": "paredit.rewrapCurly",
                "title": "Rewrap {}"
            },
            {
                "category": "Calva Paredit",
                "command": "paredit.rewrapQuote",
                "title": "Rewrap \"\""
            },
            {
                "command": "calva-fmt.formatCurrentForm",
                "title": "Format Current Form",
                "category": "Calva Format"
            },
            {
                "command": "calva-fmt.alignCurrentForm",
                "title": "Format and Align Current Form (recursively, experimental)",
                "category": "Calva Format"
            },
            {
                "command": "calva-fmt.inferParens",
                "title": "Infer Parens (from the indentation)",
                "category": "Calva Format"
            },
            {
                "command": "calva-fmt.tabIndent",
                "title": "Indent Line",
                "category": "Calva Format"
            },
            {
                "command": "calva-fmt.tabDedent",
                "title": "Dedent Line",
                "category": "Calva Format"
            },
            {
                "category": "REPL Window",
                "command": "calva.replWindow.submitPrompt",
                "title": "Submit REPL Window Prompt",
                "enablement": "calva:replWindowActive"
            },
            {
                "category": "REPL Window",
                "command": "calva.replWindow.newLine",
                "title": "Create a New Line at the REPL Window Prompt",
                "enablement": "calva:replWindowActive"
            }
        ],
        "keybindings": [
            {
                "command": "calva.tellAboutNewChordingKey",
                "key": "ctrl+alt+v",
                "when": "editorLangId == clojure"
            },
            {
                "command": "calva.debug.instrument",
                "key": "ctrl+alt+c i",
                "when": "editorLangId == clojure && calva:connected"
            },
            {
                "command": "calva.jackIn",
                "key": "ctrl+alt+c ctrl+alt+j"
            },
            {
                "command": "calva.connect",
                "key": "ctrl+alt+c ctrl+alt+c"
            },
            {
                "command": "calva.connectNonProjectREPL",
                "key": "ctrl+alt+c alt+c"
            },
            {
                "command": "calva.toggleCLJCSession",
                "key": "ctrl+alt+c ctrl+alt+s"
            },
            {
                "command": "calva.switchCljsBuild",
                "key": "ctrl+alt+c ctrl+alt+b"
            },
            {
                "command": "calva.selectCurrentForm",
                "key": "ctrl+alt+c ctrl+s"
            },
            {
                "command": "calva.clearInlineResults",
                "key": "escape",
                "when": "editorLangId == clojure && editorTextFocus && !editorReadOnly && !suggestWidgetVisible && !hasOtherSuggestions && !editorHasMultipleSelections && !parameterHintsVisible"
            },
            {
                "command": "calva.evaluateSelection",
                "key": "ctrl+alt+c e",
                "win": "ctrl+alt+c v"
            },
            {
                "command": "calva.interruptAllEvaluations",
                "key": "ctrl+alt+c ctrl+alt+d"
            },
            {
                "command": "calva.evaluateCurrentTopLevelForm",
                "key": "ctrl+alt+c space"
            },
            {
                "command": "calva.evaluateSelectionReplace",
                "key": "ctrl+alt+c r"
            },
            {
                "command": "calva.evaluateSelectionAsComment",
                "key": "ctrl+alt+c c"
            },
            {
                "command": "calva.evaluateTopLevelFormAsComment",
                "key": "ctrl+alt+c ctrl+space"
            },
            {
                "command": "calva.copyLastResults",
                "key": "ctrl+alt+c ctrl+c"
            },
            {
                "command": "calva.loadFile",
                "key": "ctrl+alt+c enter"
            },
            {
                "command": "calva.togglePrettyPrint",
                "key": "ctrl+alt+c p"
            },
            {
                "command": "calva.requireREPLUtilities",
                "key": "ctrl+alt+c ctrl+u"
            },
            {
                "command": "calva.runNamespaceTests",
                "key": "ctrl+alt+c t"
            },
            {
                "command": "calva.runAllTests",
                "key": "ctrl+alt+c shift+t"
            },
            {
                "command": "calva.rerunTests",
                "key": "ctrl+alt+c ctrl+t"
            },
            {
                "command": "calva.runTestUnderCursor",
                "key": "ctrl+alt+c ctrl+alt+t"
            },
            {
                "command": "calva.loadNamespace",
                "key": "ctrl+alt+c ctrl+alt+n"
            },
            {
                "command": "calva.setREPLNamespace",
                "key": "ctrl+alt+c alt+n"
            },
            {
                "command": "calva.evalCurrentFormInREPLWindow",
                "key": "ctrl+alt+c ctrl+alt+e",
                "win": "ctrl+alt+c ctrl+alt+v"
            },
            {
                "command": "calva.evalCurrentTopLevelFormInREPLWindow",
                "key": "ctrl+alt+c ctrl+alt+space"
            },
            {
                "command": "calva.runCustomREPLCommand",
                "key": "ctrl+alt+c ."
            },
            {
                "command": "paredit.togglemode",
                "key": "ctrl+alt+p ctrl+alt+m",
                "when": "paredit:keyMap =~ /original|strict/"
            },
            {
                "command": "paredit.forwardSexp",
                "key": "ctrl+alt+right",
                "when": "calva:replWindowActive || editorLangId == clojure && editorTextFocus && paredit:keyMap =~ /original|strict/"
            },
            {
                "command": "paredit.backwardSexp",
                "key": "ctrl+alt+left",
                "when": "calva:replWindowActive || editorLangId == clojure && editorTextFocus && paredit:keyMap =~ /original|strict/"
            },
            {
                "command": "paredit.forwardDownSexp",
                "key": "ctrl+down",
                "when": "calva:replWindowActive || editorLangId == clojure && editorTextFocus && paredit:keyMap =~ /original|strict/"
            },
            {
                "command": "paredit.backwardDownSexp",
                "key": "ctrl+alt+up",
                "when": "calva:replWindowActive || editorLangId == clojure && editorTextFocus && paredit:keyMap =~ /original|strict/"
            },
            {
                "command": "paredit.forwardUpSexp",
                "key": "ctrl+alt+down",
                "when": "calva:replWindowActive || editorLangId == clojure && editorTextFocus && paredit:keyMap =~ /original|strict/"
            },
            {
                "command": "paredit.backwardUpSexp",
                "key": "ctrl+up",
                "when": "calva:replWindowActive || editorLangId == clojure && editorTextFocus && paredit:keyMap =~ /original|strict/"
            },
            {
                "command": "paredit.closeList",
                "key": "ctrl+end",
                "when": "calva:replWindowActive || editorLangId == clojure && editorTextFocus && paredit:keyMap =~ /original|strict/"
            },
            {
                "command": "paredit.openList",
                "key": "ctrl+home",
                "when": "calva:replWindowActive || editorLangId == clojure && editorTextFocus && paredit:keyMap =~ /original|strict/"
            },
            {
                "command": "paredit.selectForwardSexp",
                "key": "ctrl+shift+alt+right",
                "when": "calva:replWindowActive || editorLangId == clojure && editorTextFocus && paredit:keyMap =~ /original|strict/"
            },
            {
                "command": "paredit.selectBackwardSexp",
                "key": "ctrl+shift+alt+left",
                "when": "calva:replWindowActive || editorLangId == clojure && editorTextFocus && paredit:keyMap =~ /original|strict/"
            },
            {
                "command": "paredit.selectForwardDownSexp",
                "key": "ctrl+shift+down",
                "when": "calva:replWindowActive || editorLangId == clojure && editorTextFocus && paredit:keyMap =~ /original|strict/"
            },
            {
                "command": "paredit.selectBackwardDownSexp",
                "key": "ctrl+shift+alt+up",
                "when": "calva:replWindowActive || editorLangId == clojure && editorTextFocus && paredit:keyMap =~ /original|strict/"
            },
            {
                "command": "paredit.selectForwardUpSexp",
                "key": "ctrl+shift+alt+down",
                "when": "calva:replWindowActive || editorLangId == clojure && editorTextFocus && paredit:keyMap =~ /original|strict/"
            },
            {
                "command": "paredit.selectBackwardUpSexp",
                "key": "ctrl+shift+up",
                "when": "calva:replWindowActive || editorLangId == clojure && editorTextFocus && paredit:keyMap =~ /original|strict/"
            },
            {
                "command": "paredit.selectCloseList",
                "key": "ctrl+shift+end",
                "when": "calva:replWindowActive || editorLangId == clojure && editorTextFocus && paredit:keyMap =~ /original|strict/"
            },
            {
                "command": "paredit.selectOpenList",
                "key": "ctrl+shift+home",
                "when": "calva:replWindowActive || editorLangId == clojure && editorTextFocus && paredit:keyMap =~ /original|strict/"
            },
            {
                "command": "paredit.rangeForDefun",
                "key": "ctrl+alt+w space",
                "when": "calva:replWindowActive || editorLangId == clojure && editorTextFocus && paredit:keyMap =~ /original|strict/"
            },
            {
                "command": "paredit.sexpRangeExpansion",
                "key": "ctrl+w",
                "when": "calva:replWindowActive || editorLangId == clojure && editorTextFocus && paredit:keyMap =~ /original|strict/"
            },
            {
                "command": "paredit.sexpRangeContraction",
                "key": "ctrl+shift+w",
                "when": "calva:replWindowActive || editorLangId == clojure && editorTextFocus && paredit:keyMap =~ /original|strict/"
            },
            {
                "command": "paredit.slurpSexpForward",
                "key": "ctrl+right",
                "when": "calva:replWindowActive || editorLangId == clojure && editorTextFocus && paredit:keyMap =~ /original|strict/"
            },
            {
                "command": "paredit.slurpSexpBackward",
                "key": "ctrl+shift+left",
                "when": "calva:replWindowActive || editorLangId == clojure && editorTextFocus && paredit:keyMap =~ /original|strict/"
            },
            {
                "command": "paredit.barfSexpForward",
                "key": "ctrl+left",
                "when": "calva:replWindowActive || editorLangId == clojure && editorTextFocus && paredit:keyMap =~ /original|strict/"
            },
            {
                "command": "paredit.barfSexpBackward",
                "key": "ctrl+shift+right",
                "when": "calva:replWindowActive || editorLangId == clojure && editorTextFocus && paredit:keyMap =~ /original|strict/"
            },
            {
                "command": "paredit.spliceSexp",
                "key": "ctrl+alt+s",
                "when": "calva:replWindowActive || editorLangId == clojure && editorTextFocus && paredit:keyMap =~ /original|strict/"
            },
            {
                "command": "paredit.splitSexp",
                "key": "ctrl+shift+s",
                "when": "calva:replWindowActive || editorLangId == clojure && editorTextFocus && paredit:keyMap =~ /original|strict/"
            },
            {
                "command": "paredit.joinSexp",
                "key": "ctrl+shift+j",
                "when": "calva:replWindowActive || editorLangId == clojure && editorTextFocus && paredit:keyMap =~ /original|strict/"
            },
            {
                "command": "paredit.raiseSexp",
                "key": "ctrl+alt+p ctrl+alt+r",
                "when": "calva:replWindowActive || editorLangId == clojure && editorTextFocus && paredit:keyMap =~ /original|strict/"
            },
            {
                "command": "paredit.transpose",
                "key": "ctrl+alt+t",
                "when": "calva:replWindowActive || editorLangId == clojure && editorTextFocus && paredit:keyMap =~ /original|strict/"
            },
            {
                "command": "paredit.dragSexprBackward",
                "key": "ctrl+shift+alt+b",
                "when": "calva:replWindowActive || editorLangId == clojure && editorTextFocus && paredit:keyMap =~ /original|strict/"
            },
            {
                "command": "paredit.dragSexprForward",
                "key": "ctrl+shift+alt+f",
                "when": "calva:replWindowActive || editorLangId == clojure && editorTextFocus && paredit:keyMap =~ /original|strict/"
            },
            {
                "command": "paredit.dragSexprBackwardUp",
                "key": "ctrl+shift+alt+u",
                "when": "calva:replWindowActive || editorLangId == clojure && editorTextFocus && paredit:keyMap =~ /original|strict/"
            },
            {
                "command": "paredit.dragSexprForwardDown",
                "key": "ctrl+shift+alt+d",
                "when": "calva:replWindowActive || editorLangId == clojure && editorTextFocus && paredit:keyMap =~ /original|strict/"
            },
            {
                "command": "paredit.dragSexprForwardUp",
                "key": "ctrl+shift+alt+k",
                "when": "calva:replWindowActive || editorLangId == clojure && editorTextFocus && paredit:keyMap =~ /original|strict/"
            },
            {
                "command": "paredit.dragSexprBackwardDown",
                "key": "ctrl+shift+alt+j",
                "when": "calva:replWindowActive || editorLangId == clojure && editorTextFocus && paredit:keyMap =~ /original|strict/"
            },
            {
                "command": "paredit.convolute",
                "key": "ctrl+shift+c",
                "when": "calva:replWindowActive || editorLangId == clojure && editorTextFocus && paredit:keyMap =~ /original|strict/"
            },
            {
                "command": "paredit.killSexpForward",
                "key": "ctrl+shift+delete",
                "when": "calva:replWindowActive || editorLangId == clojure && editorTextFocus && paredit:keyMap =~ /original|strict/"
            },
            {
                "command": "paredit.killSexpBackward",
                "key": "ctrl+alt+backspace",
                "when": "calva:replWindowActive || editorLangId == clojure && editorTextFocus && paredit:keyMap =~ /original|strict/"
            },
            {
                "command": "paredit.killListForward",
                "key": "ctrl+delete",
                "when": "calva:replWindowActive || editorLangId == clojure && editorTextFocus && paredit:keyMap =~ /original|strict/"
            },
            {
                "command": "paredit.killListBackward",
                "key": "ctrl+backspace",
                "when": "calva:replWindowActive || editorLangId == clojure && editorTextFocus && paredit:keyMap =~ /original|strict/"
            },
            {
                "command": "paredit.spliceSexpKillForward",
                "key": "ctrl+alt+shift+delete",
                "when": "calva:replWindowActive || editorLangId == clojure && editorTextFocus && paredit:keyMap =~ /original|strict/"
            },
            {
                "command": "paredit.spliceSexpKillBackward",
                "key": "ctrl+alt+shift+backspace",
                "when": "calva:replWindowActive || editorLangId == clojure && editorTextFocus && paredit:keyMap =~ /original|strict/"
            },
            {
                "command": "paredit.wrapAroundParens",
                "key": "ctrl+alt+shift+p",
                "when": "calva:replWindowActive || editorLangId == clojure && editorTextFocus && paredit:keyMap =~ /original|strict/"
            },
            {
                "command": "paredit.wrapAroundSquare",
                "key": "ctrl+alt+shift+s",
                "when": "calva:replWindowActive || editorLangId == clojure && editorTextFocus && paredit:keyMap =~ /original|strict/"
            },
            {
                "command": "paredit.wrapAroundCurly",
                "key": "ctrl+alt+shift+c",
                "when": "calva:replWindowActive || editorLangId == clojure && editorTextFocus && paredit:keyMap =~ /original|strict/"
            },
            {
                "command": "paredit.wrapAroundQuote",
                "key": "ctrl+alt+shift+q",
                "when": "calva:replWindowActive || editorLangId == clojure && editorTextFocus && paredit:keyMap =~ /original|strict/"
            },
            {
                "command": "paredit.rewrapParens",
                "key": "ctrl+alt+r ctrl+alt+p",
                "when": "calva:replWindowActive || editorLangId == clojure && editorTextFocus && paredit:keyMap =~ /original|strict/"
            },
            {
                "command": "paredit.rewrapSquare",
                "key": "ctrl+alt+r ctrl+alt+s",
                "when": "calva:replWindowActive || editorLangId == clojure && editorTextFocus && paredit:keyMap =~ /original|strict/"
            },
            {
                "command": "paredit.rewrapCurly",
                "key": "ctrl+alt+r ctrl+alt+c",
                "when": "calva:replWindowActive || editorLangId == clojure && editorTextFocus && paredit:keyMap =~ /original|strict/"
            },
            {
                "command": "paredit.rewrapQuote",
                "key": "ctrl+alt+r ctrl+alt+q",
                "when": "calva:replWindowActive || editorLangId == clojure && editorTextFocus && paredit:keyMap =~ /original|strict/"
            },
            {
                "command": "paredit.deleteForward",
                "key": "delete",
                "when": "calva:replWindowActive || editorLangId == clojure && editorTextFocus && paredit:keyMap == strict && !editorReadOnly && !editorHasMultipleSelections"
            },
            {
                "command": "paredit.deleteBackward",
                "key": "backspace",
                "when": "calva:replWindowActive || editorLangId == clojure && editorTextFocus && paredit:keyMap == strict && !editorReadOnly && !editorHasMultipleSelections"
            },
            {
                "command": "paredit.forceDeleteForward",
                "key": "alt+delete",
                "when": "calva:replWindowActive || editorLangId == clojure && editorTextFocus && paredit:keyMap == strict && !editorReadOnly && !editorHasMultipleSelections"
            },
            {
                "command": "paredit.forceDeleteBackward",
                "key": "alt+backspace",
                "when": "calva:replWindowActive || editorLangId == clojure && editorTextFocus && paredit:keyMap == strict && !editorReadOnly && !editorHasMultipleSelections"
            },
            {
                "command": "calva-fmt.formatCurrentForm",
                "key": "tab",
                "when": "editorLangId == clojure && editorTextFocus && !editorReadOnly && !inSnippetMode && !suggestWidgetVisible && !hasOtherSuggestions"
            },
            {
                "command": "calva-fmt.alignCurrentForm",
                "key": "ctrl+alt+l",
                "when": "editorLangId == clojure && editorTextFocus && !editorReadOnly && !suggestWidgetVisible && !hasOtherSuggestions"
            },
            {
                "command": "calva-fmt.inferParens",
                "key": "ctrl+alt+f ctrl+alt+p",
                "when": "editorLangId == clojure && editorTextFocus && !editorReadOnly && !suggestWidgetVisible && !hasOtherSuggestions"
            },
            {
                "command": "calva-fmt.tabIndent",
                "key": "ctrl+i",
                "when": "editorLangId == clojure && editorTextFocus && !editorReadOnly && !suggestWidgetVisible && !hasOtherSuggestions"
            },
            {
                "command": "calva-fmt.tabDedent",
                "key": "shift+ctrl+i",
                "when": "editorLangId == clojure && editorTextFocus && !editorReadOnly && !suggestWidgetVisible && !hasOtherSuggestions"
            },
            {
                "command": "calva.replWindow.newLine",
                "key": "alt+enter",
                "when": "calva:replWindowActive && config.calva.REPLWindowPromptKeyMap == single-line"
            },
            {
                "command": "calva.replWindow.submitPrompt",
                "key": "enter",
                "when": "calva:replWindowActive && config.calva.REPLWindowPromptKeyMap == single-line"
            },
            {
                "command": "calva.replWindow.cursorDown",
                "key": "alt+down",
                "when": "calva:replWindowActive && config.calva.REPLWindowPromptKeyMap == single-line"
            },
            {
                "command": "calva.replWindow.cursorUp",
                "key": "alt+up",
                "when": "calva:replWindowActive && config.calva.REPLWindowPromptKeyMap == single-line"
            },
            {
                "command": "calva.replWindow.historyUp",
                "key": "up",
                "when": "calva:replWindowActive && config.calva.REPLWindowPromptKeyMap == single-line"
            },
            {
                "command": "calva.replWindow.historyDown",
                "key": "down",
                "when": "calva:replWindowActive && config.calva.REPLWindowPromptKeyMap == single-line"
            },
            {
                "command": "calva.replWindow.newLine",
                "key": "enter",
                "when": "calva:replWindowActive && config.calva.REPLWindowPromptKeyMap == multi-line"
            },
            {
                "command": "calva.replWindow.submitPrompt",
                "key": "alt+enter",
                "when": "calva:replWindowActive && config.calva.REPLWindowPromptKeyMap == multi-line"
            },
            {
                "command": "calva.replWindow.cursorDown",
                "key": "down",
                "when": "calva:replWindowActive && config.calva.REPLWindowPromptKeyMap == multi-line"
            },
            {
                "command": "calva.replWindow.cursorUp",
                "key": "up",
                "when": "calva:replWindowActive && config.calva.REPLWindowPromptKeyMap == multi-line"
            },
            {
                "command": "calva.replWindow.historyUp",
                "key": "alt+up",
                "when": "calva:replWindowActive && config.calva.REPLWindowPromptKeyMap == multi-line"
            },
            {
                "command": "calva.replWindow.historyDown",
                "key": "alt+down",
                "when": "calva:replWindowActive && config.calva.REPLWindowPromptKeyMap == multi-line"
            }
        ],
        "menus": {
            "commandPalette": [
                {
                    "command": "calva.jackInOrConnect",
                    "when": "false"
                },
                {
                    "command": "calva.debug.instrument",
                    "when": "editorLangId == clojure && calva:connected"
                }
            ],
            "editor/title": [
                {
                    "enablement": "editorLangId == clojure  && calva:connected",
                    "command": "calva.loadFile",
                    "group": "calva/b-eval"
                },
                {
                    "enablement": "editorLangId == clojure && calva:connected",
                    "command": "calva.loadNamespace",
                    "group": "calva/b-eval"
                }
            ],
            "editor/context": [
                {
                    "when": "editorLangId == clojure",
                    "enablement": "!calva:connected",
                    "command": "calva.jackInOrConnect",
                    "group": "calva/x-connect"
                },
                {
                    "when": "editorLangId == clojure",
                    "enablement": "calva:connected",
                    "command": "calva.disconnect",
                    "group": "calva/x-connect"
                },
                {
                    "when": "editorLangId == clojure",
                    "command": "calva.selectCurrentForm",
                    "group": "calva/a-eval"
                },
                {
                    "when": "editorLangId == clojure",
                    "enablement": "calva:connected",
                    "command": "calva.loadFile",
                    "group": "calva/b-eval"
                },
                {
                    "when": "editorLangId == clojure",
                    "enablement": "calva:connected",
                    "command": "calva.loadNamespace",
                    "group": "calva/b-eval"
                },
                {
                    "when": "editorLangId == clojure",
                    "enablement": "calva:connected",
                    "command": "calva.evaluateSelection",
                    "group": "calva/b-eval"
                },
                {
                    "when": "editorLangId == clojure",
                    "enablement": "calva:connected",
                    "command": "calva.evaluateCurrentTopLevelForm",
                    "group": "calva/b-eval"
                },
                {
                    "when": "editorLangId == clojure",
                    "enablement": "calva:connected",
                    "command": "calva.evaluateSelectionAsComment",
                    "group": "calva/b-eval"
                },
                {
                    "when": "editorLangId == clojure",
                    "enablement": "calva:connected",
                    "command": "calva.evaluateTopLevelFormAsComment",
                    "group": "calva/b-eval"
                },
                {
                    "when": "editorLangId == clojure",
                    "enablement": "calva:connected",
                    "command": "calva.interruptAllEvaluations",
                    "group": "calva/b-eval"
                },
                {
                    "when": "editorLangId == clojure",
                    "command": "calva.togglePrettyPrint",
                    "group": "calva/b-eval"
                },
                {
<<<<<<< HEAD
                    "command": "calva.debug.instrument",
                    "enablement": "editorLangId == clojure && calva:connected",
                    "when": "editorLangId == clojure",
                    "group": "calva/b-eval"
                },
                {
                    "enablement": "editorLangId == clojure && calva:connected",
=======
                    "when": "editorLangId == clojure",
                    "enablement": "calva:connected",
>>>>>>> 85f4b18d
                    "command": "calva.runAllTests",
                    "group": "calva/d-test"
                },
                {
                    "when": "editorLangId == clojure",
                    "enablement": "calva:connected",
                    "command": "calva.runNamespaceTests",
                    "group": "calva/d-test"
                },
                {
                    "when": "editorLangId == clojure",
                    "enablement": "calva:connected",
                    "command": "calva.rerunTests",
                    "group": "calva/d-test"
                },
                {
                    "when": "editorLangId == clojure",
                    "enablement": "calva:connected",
                    "command": "calva.runTestUnderCursor",
                    "group": "calva/d-test"
                }
            ]
        }
    },
    "scripts": {
        "watch-docs": "echo \"Run `mkdocs serve` in the calva-docs repo.\"",
        "clean": "rimraf ./out && rimraf ./tsconfig.tsbuildinfo && rimraf ./cljs-out",
        "compile-cljs": "npx shadow-cljs compile :calva-lib :test",
        "prewatch": "npm i && npm run clean && npm run compile-cljs",
        "watch": "concurrently \"webpack --mode development --watch\" \"tsc -watch -p ./tsconfig.json\"",
        "release-cljs": "npx shadow-cljs release :calva-lib :test",
        "update-grammar": "node ./src/calva-fmt/update-grammar.js ./src/calva-fmt/atom-language-clojure/grammars/clojure.cson clojure.tmLanguage.json",
        "release": "npm i && npm run clean && npm run update-grammar && npm run release-cljs && webpack --mode production",
        "compile-test": "tsc -p ./ && webpack --mode development",
        "postrelease": "",
        "vscode:prepublish": "npm run release",
        "bump-version": "npm set git-tag-version false && npm version patch",
        "calva-lib-test": "node ./out/cljs-lib/test/cljs-lib-tests.js",
        "integration-test": "node ./out/extension-test/integration/runTests.js",
        "unit-test": "npx mocha --require ts-node/register 'src/extension-test/unit/**/*-test.ts'",
        "preinstall": "npx npm-force-resolutions"
    },
    "dependencies": {
        "@types/escape-html": "0.0.20",
        "@types/node": "^7.10.9",
        "@types/universal-analytics": "^0.4.2",
        "@types/uuid": "^3.4.6",
        "acorn": "^6.4.1",
        "ansi-to-html": "^0.6.13",
        "escape-html": "^1.0.3",
        "find": "0.2.9",
        "immutable": "3.8.1",
        "immutable-cursor": "2.0.1",
        "jszip": "3.1.3",
        "lodash": "^4.17.14",
        "lodash.isequal": "4.5.0",
        "net": "1.0.2",
        "npm": "^6.14.4",
        "open": "^6.3.0",
        "paredit.js": "^0.3.6",
        "parinfer": "^3.12.0",
        "universal-analytics": "^0.4.20",
        "vscode-debugadapter": "1.38.0",
        "vscode-extension-telemetry": "0.0.15"
    },
    "devDependencies": {
        "@types/chai": "^4.2.6",
        "@types/glob": "^7.1.1",
        "@types/mocha": "^5.2.7",
        "@types/vscode": "^1.30.0",
        "chai": "^4.2.0",
        "concurrently": "^4.1.0",
        "cson-parser": "^4.0.3",
        "css-loader": "^2.1.1",
        "dart-sass-loader": "^1.0.0",
        "eslint": "^6.8.0",
        "eslint-config-standard": "^11.0.0",
        "eslint-plugin-import": "^2.17.3",
        "eslint-plugin-node": "^6.0.1",
        "eslint-plugin-promise": "^3.7.0",
        "eslint-plugin-standard": "^3.0.1",
        "fast-check": "^1.22.2",
        "file-loader": "^3.0.1",
        "glob": "^7.1.6",
        "json": "^9.0.6",
        "mocha": "^7.1.1",
        "mocha-junit-reporter": "^1.23.1",
        "mocha-multi-reporters": "^1.1.7",
        "node-gyp": "^5.0.5",
        "nodemon": "^1.19.4",
        "rimraf": "^2.7.1",
        "sass": "^1.23.7",
        "shadow-cljs": "^2.8.77",
        "source-map-support": "^0.5.16",
        "style-loader": "^0.23.1",
        "tar": "^4.4.13",
        "ts-loader": "^5.4.5",
        "ts-node-register": "^1.0.0",
        "tslint": "^5.20.1",
        "typescript": "^3.7.2",
        "url-loader": "^1.1.2",
        "vsce": "^1.75.0",
        "vscode-test": "^1.3.0",
        "webpack": "^4.42.1",
        "webpack-cli": "^3.3.11",
        "minimist": "^1.2.5"
    },
    "resolutions": {
        "minimist": "^1.2.5"
    }
}<|MERGE_RESOLUTION|>--- conflicted
+++ resolved
@@ -1678,18 +1678,14 @@
                     "group": "calva/b-eval"
                 },
                 {
-<<<<<<< HEAD
                     "command": "calva.debug.instrument",
                     "enablement": "editorLangId == clojure && calva:connected",
                     "when": "editorLangId == clojure",
                     "group": "calva/b-eval"
                 },
                 {
-                    "enablement": "editorLangId == clojure && calva:connected",
-=======
                     "when": "editorLangId == clojure",
                     "enablement": "calva:connected",
->>>>>>> 85f4b18d
                     "command": "calva.runAllTests",
                     "group": "calva/d-test"
                 },
