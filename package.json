{
    "name": "calva",
    "displayName": "Calva: Clojure & Clojurescript Interactive Programming",
    "description": "Integrated REPL, formatter, Paredit, and more. Powered by nREPL.",
    "icon": "assets/calva.png",
    "version": "2.0.43",
    "publisher": "betterthantomorrow",
    "author": {
        "name": "Better Than Tomorrow",
        "email": "pez@pezius.com"
    },
    "repository": {
        "type": "git",
        "url": "https://github.com/BetterThanTomorrow/calva.git"
    },
    "license": "MIT",
    "engines": {
        "vscode": "^1.30.0"
    },
    "categories": [
        "Programming Languages",
        "Formatters",
        "Linters",
        "Other"
    ],
    "keywords": [
        "Clojure",
        "CLojureScript",
        "Cider",
        "REPL",
        "Formatting",
        "Pretty",
        "EDN",
        "Interactive Programming",
        "bracket",
        "rainbow"
    ],
    "galleryBanner": {
        "color": "#EFEFEF",
        "theme": "light"
    },
    "badges": [
        {
            "url": "https://img.shields.io/badge/clojurians-calva--dev-blue.svg?logo=slack",
            "href": "https://clojurians.slack.com/messages/calva-dev/",
            "description": "Let's talk in the #calva-dev channel at the Clojurians Slack"
        }
    ],
    "activationEvents": [
        "onLanguage:clojure",
        "onCommand:calva.jackIn",
        "onCommand:calva.jackInOrConnect",
        "onCommand:calva.connect",
        "onCommand:calva.connectNonProjectREPL"
    ],
    "main": "./out/extension",
    "contributes": {
        "languages": [
            {
                "id": "clojure",
                "aliases": [
                    "Clojure",
                    "clojure"
                ],
                "extensions": [
                    ".clj",
                    ".cljs",
                    ".cljc",
                    ".cljx",
                    ".clojure",
                    ".edn",
                    ".joke",
                    ".boot"
                ]
            }
        ],
        "grammars": [
            {
                "language": "clojure",
                "scopeName": "source.clojure",
                "path": "./clojure.tmLanguage.json"
            }
        ],
        "configurationDefaults": {
            "[clojure]": {
                "editor.wordSeparators": "\t ()\"':,;~@#$%^&{}[]`",
                "editor.autoClosingBrackets": "always",
                "editor.autoClosingQuotes": "always",
                "editor.formatOnType": true,
                "editor.autoIndent": true,
                "editor.formatOnPaste": true,
                "files.trimTrailingWhitespace": false,
                "editor.matchBrackets": false
            }
        },
        "configuration": [
            {
                "type": "object",
                "title": "Calva",
                "properties": {
                    "calva.prettyPrint": {
                        "type": "boolean",
                        "default": true,
                        "description": "Pretty print evaluations"
                    },
                    "clojure.format.enable": {
                        "type": "boolean",
                        "default": true,
                        "description": "Enable/disable calva-fmt as Clojure formatter"
                    },
                    "calva.evalOnSave": {
                        "type": "boolean",
                        "default": false,
                        "description": "Run load-file when opening a new file and on file save"
                    },
                    "calva.lintOnSave": {
                        "type": "boolean",
                        "default": false,
                        "description": "Run joker-linting when opening a new file and on file save"
                    },
                    "calva.testOnSave": {
                        "type": "boolean",
                        "default": false,
                        "description": "Run namespace tests when opening a new file and on file save"
                    },
                    "calva.syncReplNamespaceToCurrentFile": {
                        "type": "boolean",
                        "default": false,
                        "description": "Keeps the REPL window's namespace in sync with the current file (if it has a valid Clojure namespace form)"
                    },
                    "calva.statusColor": {
                        "type": "object",
                        "default": {},
                        "description": "Configuration for custom coloring of the statusbar.",
                        "properties": {
                            "disconnectedColor": {
                                "type": "string",
                                "default": "#c0c0c0",
                                "pattern": "#([A-Fa-f0-9]{6}|[A-Fa-f0-9]{3})",
                                "description": "Foreground color for the disconnected status"
                            },
                            "launchingColor": {
                                "type": "string",
                                "default": "#fdd023",
                                "pattern": "#([A-Fa-f0-9]{6}|[A-Fa-f0-9]{3})",
                                "description": "Foreground color for the launching status"
                            },
                            "connectedSatusColor": {
                                "type": "string",
                                "default": "#fdd023",
                                "pattern": "#([A-Fa-f0-9]{6}|[A-Fa-f0-9]{3})",
                                "description": "Foreground color for the connected status"
                            },
                            "typeStatusColor": {
                                "type": "string",
                                "default": "#91dc47",
                                "pattern": "#([A-Fa-f0-9]{6}|[A-Fa-f0-9]{3})",
                                "description": "Foreground color for the type status"
                            }
                        }
                    },
                    "calva.customCljsRepl": {
                        "deprecationMessage": "This settings is deprecated. Use `cljsType` in a `calva.replConnectSequences` item instead.",
                        "type": "object",
                        "default": null,
                        "description": "Configuration for custom any CLJS REPL type your project may use",
                        "$schema": "http://json-schema.org/draft-06/schema#",
                        "properties": {
                            "name": {
                                "type": "string",
                                "default": "My Custom CLJS REPL",
                                "description": "Name of your custom config (used in picker menus)"
                            },
                            "startCode": {
                                "type": "string",
                                "description": "Clojure code that starts the CLJS REPL"
                            },
                            "tellUserToStartRegExp": {
                                "type": "string",
                                "description": "When this pattern is matched in the stdout of the `startCode`, Calva will instruct the user to start the cljs app (so that Calva can connect)."
                            },
                            "printThisLineRegExp": {
                                "type": "string",
                                "description": "Any lines in the stdout of `startCode` matching this regexp will be printed to `Calva says`. One use for it is to help the user know how to start the cljs app."
                            },
                            "connectedRegExp": {
                                "type": "string",
                                "default": "To quit, type: :cljs/quit",
                                "description": "A pattern/string that Calva can look for in the stdout of the `startCode` to determine when the REPL is connected. (The default often works well)"
                            }
                        },
                        "required": [
                            "name",
                            "startCode",
                            "connectedRegExp"
                        ]
                    },
                    "calva.jokerPath": {
                        "type": "string",
                        "default": "joker",
                        "description": "Sets the path in which the Joker executable can be found. If useWSL has been set to true, this should be a valid WSL path."
                    },
                    "calva.useWSL": {
                        "type": "boolean",
                        "default": false,
                        "description": "Specifies if the nREPL and Joker are running within WSL."
                    },
                    "calva.jackInEnv": {
                        "type": "object",
                        "default": {},
                        "description": "Specifies any environment variables your project needs. (Probably mostly for your Workspace Settings.)"
                    },
                    "calva.openBrowserWhenFigwheelStarted": {
                        "type": "boolean",
                        "default": true,
                        "description": "Should Calva open the Figwheel app for you when Figwheel has been started?"
                    },
<<<<<<< HEAD
                    "calva.customREPLCommandSnippets": {
                        "type": "array",
                        "default": [],
                        "description": "Custom code that can be sent to the active REPL at will.",
                        "$schema": "http://json-schema.org/draft-06/schema#",
                        "items": {
                            "title": "replCommand",
=======
                    "calva.customCommandSnippets": {
                        "type": "array",
                        "default": [],
                        "description": "Custom commands that can be sent to the active REPL.",
                        "$schema": "http://json-schema.org/draft-06/schema#",
                        "items": {
                            "title": "customCommandSnippet",
>>>>>>> 344fe538
                            "type": "object",
                            "properties": {
                                "name": {
                                    "type": "string",
                                    "description": "Identify this command so that it is easy to select it in a picker menu"
                                },
<<<<<<< HEAD
                                "snippet": {
=======
                                "command": {
>>>>>>> 344fe538
                                    "type": [
                                        "string",
                                        "array"
                                    ],
                                    "description": "Command to send to the REPL"
                                },
                                "ns": {
                                    "type": "string",
                                    "description": "Namespace to eval the command in (current file's top namespace if omitted)"
                                },
<<<<<<< HEAD
                                "repl": {
=======
                                "replType": {
>>>>>>> 344fe538
                                    "type": "string",
                                    "enum": [
                                        "clj",
                                        "cljs"
<<<<<<< HEAD
                                    ],
                                    "default": "clj"
=======
                                    ]
>>>>>>> 344fe538
                                }
                            },
                            "required": [
                                "name",
<<<<<<< HEAD
                                "snippet",
                                "repl"
=======
                                "command",
                                "ns"
>>>>>>> 344fe538
                            ]
                        }
                    },
                    "calva.myLeinProfiles": {
                        "type": "array",
                        "description": "At Jack in, any profiles listed here will be added to the profiles found in the `project.clj` file.",
                        "items": {
                            "type": "string"
                        }
                    },
                    "calva.myCljAliases": {
                        "type": "array",
                        "description": "At Jack in, any aliases listed here will be added to the aliases found in the projects's `deps.edn` file.",
                        "items": {
                            "type": "string"
                        }
                    },
                    "calva.sendAsyncOutputTo": {
                        "type": "string",
                        "description": "The destination for output outside of an evaluation.",
                        "enum": [
                            "REPL Window",
                            "Calva says",
                            "Both"
                        ],
                        "default": "Calva says"
                    },
                    "calva.replConnectSequences": {
                        "type": "array",
                        "description": "For when your project needs a custom REPL connect sequence.",
                        "items": {
                            "type": "object",
                            "required": [
                                "name",
                                "projectType"
                            ],
                            "properties": {
                                "name": {
                                    "type": "string",
                                    "description": "This will show up in the Jack-in quick-pick menu when you start Jack-in if you have more than one sequence configured."
                                },
                                "projectType": {
                                    "type": "string",
                                    "description": "Select one of the project types supported by Calva.",
                                    "enum": [
                                        "Leiningen",
                                        "Clojure CLI",
                                        "shadow-cljs"
                                    ]
                                },
                                "nReplPortFile": {
                                    "type": "array",
                                    "description": "An array of path segments with the project root-releative path to the nREPL port file for this connect sequence. E.g. For shadow-cljs this would be [\".shadow-cljs\", \"nrepl.port\"]",
                                    "items": {
                                        "type": "string"
                                    }
                                },
                                "afterCLJReplJackInCode": {
                                    "type": "string",
                                    "description": "Here you can give Calva some Clojure code to evaluate in the CLJ REPL, once it has been created.",
                                    "required": false
                                },
                                "menuSelections": {
                                    "type": "object",
                                    "description": "Pre-selected menu options. If a slection is made here. Calva won't prompt for it.",
                                    "properties": {
                                        "leinProfiles": {
                                            "type": "array",
                                            "description": "At Jack-in to a Leiningen project, use these profiles to launch the repl.",
                                            "items": {
                                                "type": "string"
                                            }
                                        },
                                        "leinAlias": {
                                            "description": "At Jack-in to a Leiningen project, launch with this alias. Set to null to launch with Calva's default task (a headless repl).",
                                            "anyOf": [
                                                {
                                                    "type": "string"
                                                },
                                                {
                                                    "type": "null"
                                                }
                                            ]
                                        },
                                        "cljAliases": {
                                            "type": "array",
                                            "description": "At Jack-in to a Clojure CLI project, use these aliases to launch the repl.",
                                            "items": {
                                                "type": "string"
                                            }
                                        },
                                        "cljsLaunchBuilds": {
                                            "type": "array",
                                            "description": "The cljs builds to start/watch at Jack-in/comnnect.",
                                            "items": {
                                                "type": "string"
                                            }
                                        },
                                        "cljsDefaultBuild": {
                                            "type": "string",
                                            "description": "Which cljs build to acttach to at the initial connect."
                                        }
                                    }
                                },
                                "cljsType": {
                                    "description": "Either a built in type, or an object configuring a custom type. If omitted Calva will show a menu with the built-in types.",
                                    "anyOf": [
                                        {
                                            "type": "string",
                                            "enum": [
                                                "Figwheel Main",
                                                "lein-figwheel",
                                                "shadow-cljs",
                                                "Nashorn"
                                            ]
                                        },
                                        {
                                            "type": "object",
                                            "required": [
                                                "connectCode",
                                                "dependsOn"
                                            ],
                                            "properties": {
                                                "dependsOn": {
                                                    "type": "string",
                                                    "enum": [
                                                        "Figwheel Main",
                                                        "lein-figwheel",
                                                        "shadow-cljs",
                                                        "Nashorn",
                                                        "User provided"
                                                    ],
                                                    "description": "The CLojureScript REPL dependencies this customization needs. NB: If it is `User provided`, then you need to provide the dependencies in the project, or launch with an alias (deps.edn), profile (Leiningen), or build (shadow-cljs) that privides the dependencies needed."
                                                },
                                                "buildsRequired": {
                                                    "type": "boolean",
                                                    "description": "If the repl type requires that builds are started in order to connect to them, set this to true."
                                                },
                                                "isStarted": {
                                                    "type": "boolean",
                                                    "description": "For cljs repls that Calva does not need to start, set this to true. (If you base your custom cljs repl on shadow-cljs workflow, for instance.)"
                                                },
                                                "startCode": {
                                                    "type": "string",
                                                    "description": "Clojure code to be evaluated to create and/or start your custom CLJS REPL."
                                                },
                                                "isReadyToStartRegExp": {
                                                    "type": "string",
                                                    "description": "A regular experession which, when matched in the stdout from the startCode evaluation, will make Calva continue with connecting the REPL, and to prompt the user to start the application. If omitted and there is startCode Calva will continue when that code is evaluated."
                                                },
                                                "openUrlRegExp": {
                                                    "type": "string",
                                                    "description": "A regular expression, matched against the stdout of cljsType evaluations, for extracting the URL with which the app can be started. The expression should have a capturing group named 'url'. E.g. \\”Open URL: (?<url>\\S+)\\”",
                                                    "default": "Open(ing)? URL (?<url>\\S+)"
                                                },
                                                "shouldOpenUrl": {
                                                    "type": "boolean",
                                                    "description": "Choose if Calva should automatically open the URL for you or not."
                                                },
                                                "connectCode": {
                                                    "type": "string",
                                                    "description": "Clojure code to be evaluated to convert the REPL to a CLJS REPL that Calva can use to connect to the application."
                                                },
                                                "isConnectedRegExp": {
                                                    "type": "string",
                                                    "description": "A regular experession which, when matched in the stdout of the connectCode evaluation, will tell Calva that the application is connected.",
                                                    "default": "To quit, type: :cljs/quit"
                                                },
                                                "printThisLineRegExp": {
                                                    "type": "string",
                                                    "description": "A regular experession which, when matched in the stdout from any code evaluations in the cljsType, will make the matched text be printed to the Calva says Output channel."
                                                }
                                            }
                                        }
                                    ]
                                }
                            }
                        }
                    }
                }
            },
            {
                "title": "Paredit",
                "type": "object",
                "properties": {
                    "calva.paredit.defaultKeyMap": {
                        "type": "string",
                        "description": "The default keymap to use for bindings when there is no custom binding.",
                        "default": "original",
                        "enum": [
                            "original",
                            "strict",
                            "none"
                        ],
                        "scope": "window"
                    }
                }
            },
            {
                "title": "Calva-fmt",
                "type": "object",
                "properties": {
                    "calva.fmt.indentation": {
                        "type": "boolean",
                        "default": true,
                        "description": "Correct the indentation of your code?"
                    },
                    "calva.fmt.removeSurroundingWhitespace": {
                        "type": "boolean",
                        "default": true,
                        "description": "Remove whitespace surrounding inner forms? This will convert ( foo ) to (foo)."
                    },
                    "calva.fmt.removeTrailingWhitespace": {
                        "type": "boolean",
                        "default": true,
                        "description": "Remove trailing whitespace in lines? This will convert (foo) \\n to (foo)\\n."
                    },
                    "calva.fmt.insertMissingWhitespace": {
                        "type": "boolean",
                        "default": true,
                        "description": "Insert whitespace missing from between elements? This will convert (foo(bar)) to (foo (bar))."
                    },
                    "calva.fmt.removeConsecutiveBlankLines": {
                        "type": "boolean",
                        "default": false,
                        "description": "Squeeze consecutive blank lines to one?"
                    },
                    "calva.fmt.formatAsYouType": {
                        "type": "boolean",
                        "default": true,
                        "description": "Auto-adjust indentation and format as you type (only on enter, currently)?"
                    },
                    "calva.fmt.newIndentEngine": {
                        "type": "boolean",
                        "default": false,
                        "description": "Help beta test the new indent engine (it is MUCH faster than the previous one)."
                    },
                    "calva.fmt.alignMapItems": {
                        "type": "boolean",
                        "default": false,
                        "description": "Align map items in columns? (Experimental)"
                    }
                }
            },
            {
                "type": "object",
                "title": "Calva Highlight",
                "properties": {
                    "calva.highlight.enableBracketColors": {
                        "type": "boolean",
                        "default": true,
                        "description": "Enable rainbow brackets",
                        "scope": "resource"
                    },
                    "calva.highlight.bracketColors": {
                        "type": "array",
                        "items": {
                            "type": "string"
                        },
                        "default": null,
                        "description": "Bracket colors",
                        "scope": "resource"
                    },
                    "calva.highlight.cycleBracketColors": {
                        "type": "boolean",
                        "default": true,
                        "description": "If nesting level is greater than amount of colors, start counting over",
                        "scope": "resource"
                    },
                    "calva.highlight.misplacedBracketStyle": {
                        "type": "object",
                        "default": null,
                        "description": "Style of misplaced bracket",
                        "scope": "resource"
                    },
                    "calva.highlight.matchedBracketStyle": {
                        "type": "object",
                        "default": null,
                        "description": "Style of pair bracket highlight",
                        "scope": "resource"
                    },
                    "calva.highlight.commentFormStyle": {
                        "type": "object",
                        "default": null,
                        "description": "Style of `(comment)` forms",
                        "scope": "resource"
                    },
                    "calva.highlight.ignoredFormStyle": {
                        "type": "object",
                        "default": null,
                        "description": "Style of `#_` ignored forms",
                        "scope": "resource"
                    }
                }
            }
        ],
        "commands": [
            {
                "command": "calva.togglePrettyPrint",
                "title": "Toggle Pretty Printing for All Evaluations",
                "category": "Calva"
            },
            {
                "command": "calva.jackIn",
                "title": "Start a Project REPL and Connect (aka Jack-In)",
                "category": "Calva"
            },
            {
                "command": "calva.connect",
                "title": "Connect to a Running REPL Server in the Project",
                "category": "Calva"
            },
            {
                "command": "calva.connectNonProjectREPL",
                "title": "Connect to a Running REPL Server, not in Project",
                "category": "Calva"
            },
            {
                "command": "calva.disconnect",
                "title": "Disonnect from the REPL Server",
                "enablement": "calva:connected || calva:connecting",
                "category": "Calva"
            },
            {
                "command": "calva.jackInOrConnect",
                "title": "Jack-in or Connect to REPL Server",
                "enablement": "!calva:connected && !calva:connecting",
                "category": "Calva"
            },
            {
                "command": "calva.openCljReplWindow",
                "title": "Open the Clojure REPL Window",
                "enablement": "calva:connected",
                "category": "Calva"
            },
            {
                "command": "calva.openCljsReplWindow",
                "title": "Open the ClojureScript REPL Window",
                "enablement": "calva:connected",
                "category": "Calva"
            },
            {
                "command": "calva.clearREPLWindowHistory",
                "title": "Clear history of active REPL window (mainly in case it has been borked)",
                "enablement": "calva:connected",
                "category": "Calva"
            },
            {
                "command": "calva.toggleCLJCSession",
                "title": "Toggle the REPL Connection (clj or cljs) used for CLJC Files",
                "enablement": "calva:connected",
                "category": "Calva"
            },
            {
                "command": "calva.selectCurrentForm",
                "title": "Select Current Form",
                "category": "Calva"
            },
            {
                "command": "calva.clearInlineResults",
                "title": "Clear Inline Evaluation Results",
                "category": "Calva"
            },
            {
                "command": "calva.evaluateSelection",
                "title": "Evaluate Current Form",
                "enablement": "calva:connected",
                "category": "Calva"
            },
            {
                "command": "calva.evaluateCurrentTopLevelForm",
                "title": "Evaluate Top Level Form (defun)",
                "enablement": "calva:connected",
                "category": "Calva"
            },
            {
                "command": "calva.evaluateSelectionReplace",
                "title": "Evaluate Current Form to Result",
                "enablement": "calva:connected",
                "category": "Calva"
            },
            {
                "command": "calva.evaluateSelectionAsComment",
                "title": "Evaluate Current Form to Comment",
                "enablement": "calva:connected",
                "category": "Calva"
            },
            {
                "command": "calva.evaluateTopLevelFormAsComment",
                "title": "Evaluate Top Level Form (defun) to Comment",
                "enablement": "calva:connected",
                "category": "Calva"
            },
            {
                "command": "calva.copyLastResults",
                "title": "Copy Last Evaluation Result to Clipboard",
                "category": "Calva"
            },
            {
                "command": "calva.loadFile",
                "title": "Load Current File and Dependencies",
                "enablement": "calva:connected",
                "category": "Calva"
            },
            {
                "command": "calva.requireREPLUtilities",
                "title": "Require REPL utilities, like (doc) etcetera, into Current Namespace",
                "enablement": "calva:connected",
                "category": "Calva"
            },
            {
                "command": "calva.lintFile",
                "title": "Lint Current File",
                "category": "Calva"
            },
            {
                "command": "calva.runNamespaceTests",
                "title": "Run Tests for Current Namespace",
                "enablement": "calva:connected",
                "category": "Calva"
            },
            {
                "command": "calva.runAllTests",
                "title": "Run All Tests",
                "enablement": "calva:connected",
                "category": "Calva"
            },
            {
                "command": "calva.rerunTests",
                "title": "Run Failing Tests again",
                "enablement": "calva:connected",
                "category": "Calva"
            },
            {
                "command": "calva.runTestUnderCursor",
                "title": "Run Current Test",
                "enablement": "calva:connected",
                "category": "Calva"
            },
            {
                "command": "calva.loadNamespace",
                "title": "Load Current Namespace in REPL Window",
                "enablement": "calva:connected",
                "category": "Calva"
            },
            {
                "command": "calva.setREPLNamespace",
                "title": "Switch Namespace in REPL Window to Current Namespace",
                "enablement": "calva:connected",
                "category": "Calva"
            },
            {
                "command": "calva.evalCurrentFormInREPLWindow",
                "title": "Evaluate Current Form in REPL Window",
                "enablement": "calva:connected",
                "category": "Calva"
            },
            {
                "command": "calva.evalCurrentTopLevelFormInREPLWindow",
                "title": "Evaluate Top Level Form (defun) in REPL Window",
                "enablement": "calva:connected",
                "category": "Calva"
            },
            {
<<<<<<< HEAD
                "command": "calva.evalCustomCodeSnippetInREPL",
                "title": "Run Custom REPL Command",
                "category": "Calva",
                "enablement": "calva:connected"
=======
                "command": "calva.sendCustomCommandToREPL",
                "title": "Evaluate custom command in REPL Window",
                "category": "Calva",
                "enablement": "calva:activated"
>>>>>>> 344fe538
            },
            {
                "command": "calva.switchCljsBuild",
                "title": "Select CLJS Build Connection",
                "enablement": "calva:connected",
                "category": "Calva"
            },
            {
                "command": "calva.refresh",
                "title": "Refresh Changed Namespaces",
                "enablement": "calva:connected",
                "category": "Calva"
            },
            {
                "command": "calva.refreshAll",
                "title": "Refresh All Namespaces",
                "category": "Calva"
            },
            {
                "category": "Calva Paredit",
                "command": "paredit.toggle",
                "title": "Toggle"
            },
            {
                "category": "Calva Paredit",
                "command": "paredit.forwardSexp",
                "title": "Forward Sexp"
            },
            {
                "category": "Calva Paredit",
                "command": "paredit.backwardSexp",
                "title": "Backward Sexp"
            },
            {
                "category": "Calva Paredit",
                "command": "paredit.forwardDownSexp",
                "title": "Down Sexp"
            },
            {
                "category": "Calva Paredit",
                "command": "paredit.backwardUpSexp",
                "title": "Backward Up Sexp"
            },
            {
                "category": "Calva Paredit",
                "command": "paredit.forwardUpSexp",
                "title": "Forward Up Sexp"
            },
            {
                "category": "Calva Paredit",
                "command": "paredit.closeList",
                "title": "Close List"
            },
            {
                "category": "Calva Paredit",
                "command": "paredit.rangeForDefun",
                "title": "Select Current Top Level (aka defun) Form"
            },
            {
                "category": "Calva Paredit",
                "command": "paredit.sexpRangeExpansion",
                "title": "Expand Selection"
            },
            {
                "category": "Calva Paredit",
                "command": "paredit.sexpRangeContraction",
                "title": "Shrink Selection"
            },
            {
                "category": "Calva Paredit",
                "command": "paredit.yankForwardSexp",
                "title": "Copy Forward Sexp"
            },
            {
                "category": "Calva Paredit",
                "command": "paredit.yankBackwardSexp",
                "title": "Copy Backward Sexp"
            },
            {
                "category": "Calva Paredit",
                "command": "paredit.yankForwardDownSexp",
                "title": "Copy Down Sexp"
            },
            {
                "category": "Calva Paredit",
                "command": "paredit.yankBackwardUpSexp",
                "title": "Copy Up Sexp"
            },
            {
                "category": "Calva Paredit",
                "command": "paredit.yankCloseList",
                "title": "Copy Close List"
            },
            {
                "category": "Calva Paredit",
                "command": "paredit.yankRangeForDefun",
                "title": "Copy Current Top Level (aka defun) Form"
            },
            {
                "category": "Calva Paredit",
                "command": "paredit.cutForwardSexp",
                "title": "Cut Forward Sexp"
            },
            {
                "category": "Calva Paredit",
                "command": "paredit.cutBackwardSexp",
                "title": "Cut Backward Sexp"
            },
            {
                "category": "Calva Paredit",
                "command": "paredit.cutForwardDownSexp",
                "title": "Cut Down Sexp"
            },
            {
                "category": "Calva Paredit",
                "command": "paredit.cutBackwardUpSexp",
                "title": "Cut Up Sexp"
            },
            {
                "category": "Calva Paredit",
                "command": "paredit.cutCloseList",
                "title": "Cut Close List"
            },
            {
                "category": "Calva Paredit",
                "command": "paredit.cutRangeForDefun",
                "title": "Cut Select Current Top Level (aka defun) Form"
            },
            {
                "category": "Calva Paredit",
                "command": "paredit.slurpSexpForward",
                "title": "Slurp Sexp Forward"
            },
            {
                "category": "Calva Paredit",
                "command": "paredit.slurpSexpBackward",
                "title": "Slurp Sexp Backward"
            },
            {
                "category": "Calva Paredit",
                "command": "paredit.barfSexpForward",
                "title": "Barf Sexp Forward"
            },
            {
                "category": "Calva Paredit",
                "command": "paredit.barfSexpBackward",
                "title": "Barf Sexp Backward"
            },
            {
                "category": "Calva Paredit",
                "command": "paredit.spliceSexp",
                "title": "Splice Sexp"
            },
            {
                "category": "Calva Paredit",
                "command": "paredit.splitSexp",
                "title": "Split Sexp"
            },
            {
                "category": "Calva Paredit",
                "command": "paredit.killSexpForward",
                "title": "Kill Sexp Forward"
            },
            {
                "category": "Calva Paredit",
                "command": "paredit.killSexpBackward",
                "title": "Kill Sexp Backward"
            },
            {
                "category": "Calva Paredit",
                "command": "paredit.spliceSexpKillForward",
                "title": "Splice & Kill Forward"
            },
            {
                "category": "Calva Paredit",
                "command": "paredit.spliceSexpKillBackward",
                "title": "Splice & Kill Backward"
            },
            {
                "category": "Calva Paredit",
                "command": "paredit.deleteForward",
                "title": "Delete Forward"
            },
            {
                "category": "Calva Paredit",
                "command": "paredit.deleteBackward",
                "title": "Delete Backward"
            },
            {
                "category": "Calva Paredit",
                "command": "paredit.wrapAroundParens",
                "title": "Wrap Around ()"
            },
            {
                "category": "Calva Paredit",
                "command": "paredit.wrapAroundSquare",
                "title": "Wrap Around []"
            },
            {
                "category": "Calva Paredit",
                "command": "paredit.wrapAroundCurly",
                "title": "Wrap Around {}"
            },
            {
                "category": "Calva Paredit",
                "command": "paredit.indentRange",
                "title": "Indent"
            },
            {
                "category": "Calva Paredit",
                "command": "paredit.transpose",
                "title": "Transpose"
            },
            {
                "command": "calva-fmt.formatCurrentForm",
                "title": "Format Current Form",
                "category": "Calva Format"
            },
            {
                "command": "calva-fmt.alignCurrentForm",
                "title": "Format and Align Current Form (recursively, experimental)",
                "category": "Calva Format"
            },
            {
                "command": "calva-fmt.inferParens",
                "title": "Infer Parens (from the indentation)",
                "category": "Calva Format"
            },
            {
                "command": "calva-fmt.tabIndent",
                "title": "Indent Line",
                "category": "Calva Format"
            },
            {
                "command": "calva-fmt.tabDedent",
                "title": "Dedent Line",
                "category": "Calva Format"
            }
        ],
        "keybindings": [
            {
                "command": "calva.tellAboutNewChordingKey",
                "key": "ctrl+alt+v",
                "when": "editorLangId == clojure"
            },
            {
                "command": "calva.jackIn",
                "key": "ctrl+alt+c ctrl+alt+j"
            },
            {
                "command": "calva.connect",
                "key": "ctrl+alt+c ctrl+alt+c"
            },
            {
                "command": "calva.connectNonProjectREPL",
                "key": "ctrl+alt+c alt+c"
            },
            {
                "command": "calva.toggleCLJCSession",
                "key": "ctrl+alt+c ctrl+alt+s"
            },
            {
                "command": "calva.switchCljsBuild",
                "key": "ctrl+alt+c ctrl+alt+b"
            },
            {
                "command": "calva.selectCurrentForm",
                "key": "ctrl+alt+c s"
            },
            {
                "command": "calva.clearInlineResults",
                "key": "escape",
                "when": "editorLangId == clojure && editorTextFocus && !editorReadOnly && !suggestWidgetVisible && !hasOtherSuggestions && !editorHasMultipleSelections"
            },
            {
                "command": "calva.evaluateSelection",
                "key": "ctrl+alt+c e",
                "win": "ctrl+alt+c v"
            },
            {
                "command": "calva.evaluateCurrentTopLevelForm",
                "key": "ctrl+alt+c space"
            },
            {
                "command": "calva.evaluateSelectionReplace",
                "key": "ctrl+alt+c r"
            },
            {
                "command": "calva.evaluateSelectionAsComment",
                "key": "ctrl+alt+c c"
            },
            {
                "command": "calva.evaluateTopLevelFormAsComment",
                "key": "ctrl+alt+c ctrl+space"
            },
            {
                "command": "calva.copyLastResults",
                "key": "ctrl+alt+c ctrl+c"
            },
            {
                "command": "calva.loadFile",
                "key": "ctrl+alt+c enter"
            },
            {
                "command": "calva.togglePrettyPrint",
                "key": "ctrl+alt+c p"
            },
            {
                "command": "calva.requireREPLUtilities",
                "key": "ctrl+alt+c ctrl+u"
            },
            {
                "command": "calva.lintFile",
                "key": "ctrl+alt+c l"
            },
            {
                "command": "calva.runNamespaceTests",
                "key": "ctrl+alt+c t"
            },
            {
                "command": "calva.runAllTests",
                "key": "ctrl+alt+c shift+t"
            },
            {
                "command": "calva.rerunTests",
                "key": "ctrl+alt+c ctrl+t"
            },
            {
                "command": "calva.runTestUnderCursor",
                "key": "ctrl+alt+c ctrl+alt+t"
            },
            {
                "command": "calva.loadNamespace",
                "key": "ctrl+alt+c ctrl+alt+n"
            },
            {
                "command": "calva.setREPLNamespace",
                "key": "ctrl+alt+c alt+n"
            },
            {
                "command": "calva.evalCurrentFormInREPLWindow",
                "key": "ctrl+alt+c ctrl+alt+e",
                "win": "ctrl+alt+c ctrl+alt+v"
            },
            {
                "command": "calva.evalCurrentTopLevelFormInREPLWindow",
                "key": "ctrl+alt+c ctrl+alt+space"
            },
            {
                "command": "calva.evalCustomCodeSnippetInREPL",
                "key": "ctrl+alt+c ctrl+s"
            },
            {
                "command": "paredit.forwardSexp",
                "key": "ctrl+alt+right",
                "when": "!sideBarFocus && !panelFocus && calva:pareditValid && paredit:keyMap =~ /original|strict/"
            },
            {
                "command": "paredit.backwardSexp",
                "key": "ctrl+alt+left",
                "when": "!sideBarFocus && !panelFocus && calva:pareditValid && paredit:keyMap =~ /original|strict/"
            },
            {
                "command": "paredit.forwardDownSexp",
                "key": "ctrl+down",
                "when": "!sideBarFocus && !panelFocus && calva:pareditValid && paredit:keyMap =~ /original|strict/"
            },
            {
                "command": "paredit.backwardUpSexp",
                "key": "ctrl+up",
                "when": "!sideBarFocus && !panelFocus && calva:pareditValid && paredit:keyMap =~ /original|strict/"
            },
            {
                "command": "paredit.forwardUpSexp",
                "key": "ctrl+alt+up",
                "when": "!sideBarFocus && !panelFocus && calva:pareditValid && paredit:keyMap =~ /original|strict/"
            },
            {
                "command": "paredit.closeList",
                "key": "ctrl+alt+shift+right",
                "when": "!sideBarFocus && !panelFocus && calva:pareditValid && paredit:keyMap =~ /original|strict/"
            },
            {
                "command": "paredit.rangeForDefun",
                "key": "ctrl+alt+w space",
                "when": "!sideBarFocus && !panelFocus && calva:pareditValid && paredit:keyMap =~ /original|strict/"
            },
            {
                "command": "paredit.sexpRangeExpansion",
                "key": "ctrl+w",
                "when": "!sideBarFocus && !panelFocus && calva:pareditValid && paredit:keyMap =~ /original|strict/"
            },
            {
                "command": "paredit.sexpRangeContraction",
                "key": "ctrl+shift+w",
                "when": "!sideBarFocus && !panelFocus && calva:pareditValid && paredit:keyMap =~ /original|strict/"
            },
            {
                "command": "paredit.yankForwardSexp",
                "key": "ctrl+shift+c ctrl+right",
                "when": "!sideBarFocus && !panelFocus && calva:pareditValid && paredit:keyMap =~ /original|strict/"
            },
            {
                "command": "paredit.yankBackwardSexp",
                "key": "ctrl+shift+c ctrl+left",
                "when": "!sideBarFocus && !panelFocus && calva:pareditValid && paredit:keyMap =~ /original|strict/"
            },
            {
                "command": "paredit.yankForwardDownSexp",
                "key": "ctrl+shift+c ctrl+down",
                "when": "!sideBarFocus && !panelFocus && calva:pareditValid && paredit:keyMap =~ /original|strict/"
            },
            {
                "command": "paredit.yankBackwardUpSexp",
                "key": "ctrl+shift+c ctrl+up",
                "when": "!sideBarFocus && !panelFocus && calva:pareditValid && paredit:keyMap =~ /original|strict/"
            },
            {
                "command": "paredit.yankCloseList",
                "key": "ctrl+shift+c ctrl+alt+right",
                "when": "!sideBarFocus && !panelFocus && calva:pareditValid && paredit:keyMap =~ /original|strict/"
            },
            {
                "command": "paredit.yankRangeForDefun",
                "key": "ctrl+shift+c space",
                "when": "!sideBarFocus && !panelFocus && calva:pareditValid && paredit:keyMap =~ /original|strict/"
            },
            {
                "command": "paredit.cutForwardSexp",
                "key": "ctrl+shift+x right",
                "when": "!sideBarFocus && !panelFocus && calva:pareditValid && paredit:keyMap =~ /original|strict/"
            },
            {
                "command": "paredit.cutBackwardSexp",
                "key": "ctrl+shift+x left",
                "when": "!sideBarFocus && !panelFocus && calva:pareditValid && paredit:keyMap =~ /original|strict/"
            },
            {
                "command": "paredit.cutForwardDownSexp",
                "key": "ctrl+shift+x down",
                "when": "!sideBarFocus && !panelFocus && calva:pareditValid && paredit:keyMap =~ /original|strict/"
            },
            {
                "command": "paredit.cutBackwardUpSexp",
                "key": "ctrl+shift+x up",
                "when": "!sideBarFocus && !panelFocus && calva:pareditValid && paredit:keyMap =~ /original|strict/"
            },
            {
                "command": "paredit.cutCloseList",
                "key": "ctrl+shift+x ctrl+alt+right",
                "when": "!sideBarFocus && !panelFocus && calva:pareditValid && paredit:keyMap =~ /original|strict/"
            },
            {
                "command": "paredit.cutRangeForDefun",
                "key": "ctrl+shift+x space",
                "when": "!sideBarFocus && !panelFocus && calva:pareditValid && paredit:keyMap =~ /original|strict/"
            },
            {
                "command": "paredit.slurpSexpForward",
                "key": "ctrl+right",
                "when": "!sideBarFocus && !panelFocus && calva:pareditValid && paredit:keyMap =~ /original|strict/"
            },
            {
                "command": "paredit.slurpSexpBackward",
                "key": "ctrl+shift+left",
                "when": "!sideBarFocus && !panelFocus && calva:pareditValid && paredit:keyMap =~ /original|strict/"
            },
            {
                "command": "paredit.barfSexpForward",
                "key": "ctrl+left",
                "when": "!sideBarFocus && !panelFocus && calva:pareditValid && paredit:keyMap =~ /original|strict/"
            },
            {
                "command": "paredit.barfSexpBackward",
                "key": "ctrl+shift+right",
                "when": "!sideBarFocus && !panelFocus && calva:pareditValid && paredit:keyMap =~ /original|strict/"
            },
            {
                "command": "paredit.spliceSexp",
                "key": "ctrl+alt+s",
                "when": "!sideBarFocus && !panelFocus && calva:pareditValid && paredit:keyMap =~ /original|strict/"
            },
            {
                "command": "paredit.splitSexp",
                "key": "ctrl+alt+shift+s",
                "when": "!sideBarFocus && !panelFocus && calva:pareditValid && paredit:keyMap =~ /original|strict/"
            },
            {
                "command": "paredit.killSexpForward",
                "key": "ctrl+delete",
                "mac": "ctrl+shift+backspace",
                "when": "!sideBarFocus && !panelFocus && calva:pareditValid && paredit:keyMap =~ /original|strict/"
            },
            {
                "command": "paredit.killSexpBackward",
                "key": "ctrl+backspace",
                "when": "!sideBarFocus && !panelFocus && calva:pareditValid && paredit:keyMap =~ /original|strict/"
            },
            {
                "command": "paredit.spliceSexpKillForward",
                "key": "ctrl+alt+down",
                "when": "!sideBarFocus && !panelFocus && calva:pareditValid && paredit:keyMap =~ /original|strict/"
            },
            {
                "command": "paredit.spliceSexpKillBackward",
                "key": "ctrl+alt+up",
                "when": "!sideBarFocus && !panelFocus && calva:pareditValid && paredit:keyMap =~ /original|strict/"
            },
            {
                "command": "paredit.wrapAroundParens",
                "key": "ctrl+alt+shift+9",
                "when": "!sideBarFocus && !panelFocus && calva:pareditValid && paredit:keyMap =~ /original|strict/"
            },
            {
                "command": "paredit.wrapAroundSquare",
                "key": "ctrl+alt+[",
                "when": "!sideBarFocus && !panelFocus && calva:pareditValid && paredit:keyMap =~ /original|strict/"
            },
            {
                "command": "paredit.wrapAroundCurly",
                "key": "ctrl+alt+shift+[",
                "when": "!sideBarFocus && !panelFocus && calva:pareditValid && paredit:keyMap =~ /original|strict/"
            },
            {
                "command": "paredit.indentRange",
                "key": "ctrl+alt+i",
                "when": "!sideBarFocus && !panelFocus && calva:pareditValid && paredit:keyMap =~ /original|strict/"
            },
            {
                "command": "paredit.deleteForward",
                "key": "delete",
                "mac": "shift+backspace",
                "when": "editorLangId =~ /clojure|scheme|lisp/ && paredit:keyMap == strict && editorTextFocus && !editorReadOnly && !editorHasMultipleSelections"
            },
            {
                "command": "paredit.deleteBackward",
                "key": "backspace",
                "when": "editorLangId =~ /clojure|scheme|lisp/ && paredit:keyMap == strict && editorTextFocus && !editorReadOnly && !editorHasMultipleSelections"
            },
            {
                "command": "deleteRight",
                "key": "ctrl+alt+delete",
                "mac": "alt+shift+backspace",
                "when": "!sideBarFocus && !panelFocus && calva:pareditValid && paredit:keyMap =~ /original|strict/"
            },
            {
                "command": "deleteLeft",
                "key": "ctrl+alt+backspace",
                "when": "!sideBarFocus && !panelFocus && calva:pareditValid && paredit:keyMap =~ /original|strict/"
            },
            {
                "command": "calva-fmt.formatCurrentForm",
                "key": "tab",
                "when": "editorLangId == clojure && editorTextFocus && !editorReadOnly && !inSnippetMode && !suggestWidgetVisible && !hasOtherSuggestions"
            },
            {
                "command": "calva-fmt.alignCurrentForm",
                "key": "ctrl+alt+l",
                "when": "editorLangId == clojure && editorTextFocus && !editorReadOnly && !suggestWidgetVisible && !hasOtherSuggestions"
            },
            {
                "command": "calva-fmt.inferParens",
                "key": "ctrl+alt+p",
                "when": "editorLangId == clojure && editorTextFocus && !editorReadOnly && !suggestWidgetVisible && !hasOtherSuggestions"
            },
            {
                "command": "calva-fmt.tabIndent",
                "key": "ctrl+i",
                "when": "editorLangId == clojure && editorTextFocus && !editorReadOnly && !suggestWidgetVisible && !hasOtherSuggestions"
            },
            {
                "command": "calva-fmt.tabDedent",
                "key": "shift+ctrl+i",
                "when": "editorLangId == clojure && editorTextFocus && !editorReadOnly && !suggestWidgetVisible && !hasOtherSuggestions"
            }
        ],
        "menus": {
            "commandPalette": [
                {
                    "command": "calva.jackInOrConnect",
                    "when": "false"
                }
            ],
            "editor/context": [
                {
                    "when": "editorLangId == clojure && !calva:connected",
                    "command": "calva.jackInOrConnect",
                    "group": "calva/x-connect"
                },
                {
                    "when": "editorLangId == clojure && calva:connected",
                    "command": "calva.disconnect",
                    "group": "calva/x-disconnect"
                },
                {
                    "when": "editorLangId == clojure",
                    "command": "calva.togglePrettyPrint",
                    "group": "calva/y-toggle"
                },
                {
                    "when": "editorLangId == clojure",
                    "command": "calva.selectCurrentForm",
                    "group": "calva/a-eval"
                },
                {
                    "when": "editorLangId == clojure && calva:connected",
                    "command": "calva.evaluateSelection",
                    "group": "calva/b-eval"
                },
                {
                    "when": "editorLangId == clojure && calva:connected",
                    "command": "calva.evaluateCurrentTopLevelForm",
                    "group": "calva/b-eval"
                },
                {
                    "when": "editorLangId == clojure && calva:connected",
                    "command": "calva.evaluateSelectionAsComment",
                    "group": "calva/b-eval"
                },
                {
                    "when": "editorLangId == clojure && calva:connected",
                    "command": "calva.evaluateTopLevelFormAsComment",
                    "group": "calva/b-eval"
                },
                {
                    "when": "editorLangId == clojure  && calva:connected",
                    "command": "calva.loadFile",
                    "group": "calva/c-load"
                },
                {
                    "when": "editorLangId == clojure && calva:connected",
                    "command": "calva.loadNamespace",
                    "group": "calva/c-load"
                },
                {
                    "when": "editorLangId == clojure && calva:connected",
                    "command": "calva.runAllTests",
                    "group": "calva/d-test"
                },
                {
                    "when": "editorLangId == clojure && calva:connected",
                    "command": "calva.runNamespaceTests",
                    "group": "calva/d-test"
                },
                {
                    "when": "editorLangId == clojure && calva:connected",
                    "command": "calva.rerunTests",
                    "group": "calva/d-test"
                },
                {
                    "when": "editorLangId == clojure && calva:connected",
                    "command": "calva.runTestUnderCursor",
                    "group": "calva/d-test"
                }
            ]
        }
    },
    "scripts": {
        "clean": "rimraf ./out && rimraf ./tsconfig.tsbuildinfo && rimraf ./cljs-out",
        "compile-cljs": "npx shadow-cljs compile :calva-lib :test",
        "prewatch": "npm i && npm run clean && npm run compile-cljs",
        "watch": "concurrently \"webpack --mode development --watch\" \"tsc -watch -p ./tsconfig.json\"",
        "release-cljs": "npx shadow-cljs release :calva-lib",
        "update-grammar": "node ./src/calva-fmt/update-grammar.js ./src/calva-fmt/atom-language-clojure/grammars/clojure.cson clojure.tmLanguage.json",
        "release": "npm i && npm run clean && npm run update-grammar && npm run release-cljs && webpack --mode production",
        "postrelease": "rimraf ./out/cljs-lib",
        "vscode:prepublish": "npm run release",
        "bump-version": "npm set git-tag-version false && npm version patch",
        "postinstall": "node ./node_modules/vscode/bin/install"
    },
    "dependencies": {
        "@types/escape-html": "0.0.20",
        "@types/mocha": "^2.2.42",
        "@types/node": "^7.10.6",
        "@types/universal-analytics": "^0.4.2",
        "@types/uuid": "^3.4.4",
        "acorn": "^6.1.1",
        "ansi-to-html": "^0.6.11",
        "escape-html": "^1.0.3",
        "find": "0.2.9",
        "immutable": "3.8.1",
        "immutable-cursor": "2.0.1",
        "jszip": "3.1.3",
        "lodash": "^4.17.14",
        "lodash.isequal": "4.5.0",
        "net": "1.0.2",
        "npm": "^6.10.0",
        "open": "^6.3.0",
        "paredit.js": "^0.3.6",
        "parinfer": "^3.12.0",
        "universal-analytics": "^0.4.20",
        "vscode-extension-telemetry": "0.0.15",
        "wsl-path": "^1.1.0"
    },
    "devDependencies": {
        "concurrently": "^4.1.0",
        "cson-parser": "^4.0.1",
        "css-loader": "^2.1.1",
        "dart-sass-loader": "^1.0.0",
        "eslint": "^4.19.1",
        "eslint-config-standard": "^11.0.0",
        "eslint-plugin-import": "^2.17.3",
        "eslint-plugin-node": "^6.0.1",
        "eslint-plugin-promise": "^3.7.0",
        "eslint-plugin-standard": "^3.0.1",
        "file-loader": "^3.0.1",
        "json": "^9.0.6",
        "node-gyp": "^5.0.0",
        "nodemon": "^1.19.1",
        "rimraf": "^2.7.1",
        "sass": "^1.0.0-beta.3",
        "shadow-cljs": "^2.8.59",
        "source-map-support": "^0.5.13",
        "style-loader": "^0.23.1",
        "tar": "^4.4.10",
        "ts-loader": "^5.4.5",
        "tslint": "^5.17.0",
        "typescript": "^3.5.1",
        "url-loader": "^1.1.2",
        "vsce": "^1.66.0",
        "vscode": "^1.1.34",
        "webpack": "^4.33.0",
        "webpack-cli": "^3.3.5"
    }
}<|MERGE_RESOLUTION|>--- conflicted
+++ resolved
@@ -215,7 +215,6 @@
                         "default": true,
                         "description": "Should Calva open the Figwheel app for you when Figwheel has been started?"
                     },
-<<<<<<< HEAD
                     "calva.customREPLCommandSnippets": {
                         "type": "array",
                         "default": [],
@@ -223,26 +222,13 @@
                         "$schema": "http://json-schema.org/draft-06/schema#",
                         "items": {
                             "title": "replCommand",
-=======
-                    "calva.customCommandSnippets": {
-                        "type": "array",
-                        "default": [],
-                        "description": "Custom commands that can be sent to the active REPL.",
-                        "$schema": "http://json-schema.org/draft-06/schema#",
-                        "items": {
-                            "title": "customCommandSnippet",
->>>>>>> 344fe538
                             "type": "object",
                             "properties": {
                                 "name": {
                                     "type": "string",
                                     "description": "Identify this command so that it is easy to select it in a picker menu"
                                 },
-<<<<<<< HEAD
                                 "snippet": {
-=======
-                                "command": {
->>>>>>> 344fe538
                                     "type": [
                                         "string",
                                         "array"
@@ -253,32 +239,19 @@
                                     "type": "string",
                                     "description": "Namespace to eval the command in (current file's top namespace if omitted)"
                                 },
-<<<<<<< HEAD
-                                "repl": {
-=======
                                 "replType": {
->>>>>>> 344fe538
                                     "type": "string",
                                     "enum": [
                                         "clj",
                                         "cljs"
-<<<<<<< HEAD
-                                    ],
-                                    "default": "clj"
-=======
                                     ]
->>>>>>> 344fe538
                                 }
                             },
                             "required": [
                                 "name",
-<<<<<<< HEAD
                                 "snippet",
-                                "repl"
-=======
-                                "command",
+                                "replType",
                                 "ns"
->>>>>>> 344fe538
                             ]
                         }
                     },
@@ -743,17 +716,10 @@
                 "category": "Calva"
             },
             {
-<<<<<<< HEAD
                 "command": "calva.evalCustomCodeSnippetInREPL",
                 "title": "Run Custom REPL Command",
                 "category": "Calva",
                 "enablement": "calva:connected"
-=======
-                "command": "calva.sendCustomCommandToREPL",
-                "title": "Evaluate custom command in REPL Window",
-                "category": "Calva",
-                "enablement": "calva:activated"
->>>>>>> 344fe538
             },
             {
                 "command": "calva.switchCljsBuild",
