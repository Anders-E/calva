--- conflicted
+++ resolved
@@ -215,7 +215,6 @@
                         "default": true,
                         "description": "Should Calva open the Figwheel app for you when Figwheel has been started?"
                     },
-<<<<<<< HEAD
                     "calva.customCommandSnippets": {
                         "type": "array",
                         "default": [],
@@ -245,7 +244,8 @@
                                 "name",
                                 "command"
                             ]
-=======
+                        }
+                    },
                     "calva.myLeinProfiles": {
                         "type": "array",
                         "description": "At Jack in, any profiles listed here will be added to the profiles found in the `project.clj` file.",
@@ -420,7 +420,6 @@
                                     ]
                                 }
                             }
->>>>>>> 5454ccc8
                         }
                     }
                 }
@@ -708,23 +707,16 @@
                 "category": "Calva"
             },
             {
-<<<<<<< HEAD
                 "command": "calva.sendCustomCommandToREPL",
                 "title": "Evaluate custom command in REPL Window",
                 "category": "Calva",
                 "enablement": "calva:activated"
             },
             {
-                "command": "calva.recreateCljsRepl",
-                "title": "Attach (or re-attach) a Clojurescript session",
-                "category": "Calva",
-                "enablement": "calva:activated"
-=======
                 "command": "calva.switchCljsBuild",
                 "title": "Select CLJS Build Connection",
                 "enablement": "calva:connected",
                 "category": "Calva"
->>>>>>> 5454ccc8
             },
             {
                 "command": "calva.refresh",
