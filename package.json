{
    "name": "calva",
    "displayName": "Calva: Clojure & Clojurescript Interactive Programming",
    "description": "Integrated REPL, formatter, Paredit, and more. Powered by nREPL.",
    "icon": "assets/calva.png",
<<<<<<< HEAD
    "version": "2.0.49",
=======
    "version": "2.0.48",
>>>>>>> e0ffcfd1
    "publisher": "betterthantomorrow",
    "author": {
        "name": "Better Than Tomorrow",
        "email": "pez@pezius.com"
    },
    "repository": {
        "type": "git",
        "url": "https://github.com/BetterThanTomorrow/calva.git"
    },
    "license": "MIT",
    "engines": {
        "vscode": "^1.30.0"
    },
    "categories": [
        "Programming Languages",
        "Formatters",
        "Linters",
        "Other"
    ],
    "keywords": [
        "Clojure",
        "CLojureScript",
        "Cider",
        "REPL",
        "Formatting",
        "Pretty",
        "EDN",
        "Interactive Programming",
        "bracket",
        "rainbow"
    ],
    "galleryBanner": {
        "color": "#EFEFEF",
        "theme": "light"
    },
    "badges": [
        {
            "url": "https://img.shields.io/badge/clojurians-calva--dev-blue.svg?logo=slack",
            "href": "https://clojurians.slack.com/messages/calva-dev/",
            "description": "Let's talk in the #calva-dev channel at the Clojurians Slack"
        }
    ],
    "activationEvents": [
        "onLanguage:clojure",
        "onCommand:calva.jackIn",
        "onCommand:calva.jackInOrConnect",
        "onCommand:calva.connect",
        "onCommand:calva.connectNonProjectREPL",
        "workspaceContains:**/project.clj",
        "workspaceContains:**/shadow-cljs.edn",
        "workspaceContains:**/deps.edn"
    ],
    "main": "./out/extension",
    "contributes": {
        "languages": [
            {
                "id": "clojure",
                "aliases": [
                    "Clojure",
                    "clojure"
                ],
                "extensions": [
                    ".clj",
                    ".cljs",
                    ".cljc",
                    ".cljx",
                    ".clojure",
                    ".edn",
                    ".joke",
                    ".boot"
                ]
            }
        ],
        "grammars": [
            {
                "language": "clojure",
                "scopeName": "source.clojure",
                "path": "./clojure.tmLanguage.json"
            }
        ],
        "configurationDefaults": {
            "[clojure]": {
                "editor.wordSeparators": "\t ()\"':,;~@#$%^&{}[]`",
                "editor.autoClosingBrackets": "always",
                "editor.autoClosingQuotes": "always",
                "editor.formatOnType": true,
                "editor.autoIndent": true,
                "editor.formatOnPaste": true,
                "files.trimTrailingWhitespace": false,
                "editor.matchBrackets": false
            }
        },
        "configuration": [
            {
                "type": "object",
                "title": "Calva",
                "properties": {
                    "calva.prettyPrint": {
                        "type": "boolean",
                        "default": true,
                        "description": "Pretty print evaluations"
                    },
                    "clojure.format.enable": {
                        "type": "boolean",
                        "default": true,
                        "description": "Enable/disable calva-fmt as Clojure formatter"
                    },
                    "calva.evalOnSave": {
                        "type": "boolean",
                        "default": false,
                        "description": "Run load-file when opening a new file and on file save"
                    },
                    "calva.lintOnSave": {
                        "type": "boolean",
                        "default": false,
                        "description": "Run joker-linting when opening a new file and on file save"
                    },
                    "calva.testOnSave": {
                        "type": "boolean",
                        "default": false,
                        "description": "Run namespace tests when opening a new file and on file save"
                    },
                    "calva.syncReplNamespaceToCurrentFile": {
                        "type": "boolean",
                        "default": false,
                        "description": "Keeps the REPL window's namespace in sync with the current file (if it has a valid Clojure namespace form)"
                    },
                    "calva.statusColor": {
                        "type": "object",
                        "default": {},
                        "description": "Configuration for custom coloring of the statusbar.",
                        "properties": {
                            "disconnectedColor": {
                                "type": "string",
                                "default": "#c0c0c0",
                                "pattern": "#([A-Fa-f0-9]{6}|[A-Fa-f0-9]{3})",
                                "description": "Foreground color for the disconnected status"
                            },
                            "launchingColor": {
                                "type": "string",
                                "default": "#fdd023",
                                "pattern": "#([A-Fa-f0-9]{6}|[A-Fa-f0-9]{3})",
                                "description": "Foreground color for the launching status"
                            },
                            "connectedSatusColor": {
                                "type": "string",
                                "default": "#fdd023",
                                "pattern": "#([A-Fa-f0-9]{6}|[A-Fa-f0-9]{3})",
                                "description": "Foreground color for the connected status"
                            },
                            "typeStatusColor": {
                                "type": "string",
                                "default": "#91dc47",
                                "pattern": "#([A-Fa-f0-9]{6}|[A-Fa-f0-9]{3})",
                                "description": "Foreground color for the type status"
                            }
                        }
                    },
                    "calva.customCljsRepl": {
                        "deprecationMessage": "This settings is deprecated. Use `cljsType` in a `calva.replConnectSequences` item instead.",
                        "type": "object",
                        "default": null,
                        "description": "Configuration for custom any CLJS REPL type your project may use",
                        "$schema": "http://json-schema.org/draft-06/schema#",
                        "properties": {
                            "name": {
                                "type": "string",
                                "default": "My Custom CLJS REPL",
                                "description": "Name of your custom config (used in picker menus)"
                            },
                            "startCode": {
                                "type": "string",
                                "description": "Clojure code that starts the CLJS REPL"
                            },
                            "tellUserToStartRegExp": {
                                "type": "string",
                                "description": "When this pattern is matched in the stdout of the `startCode`, Calva will instruct the user to start the cljs app (so that Calva can connect)."
                            },
                            "printThisLineRegExp": {
                                "type": "string",
                                "description": "Any lines in the stdout of `startCode` matching this regexp will be printed to `Calva says`. One use for it is to help the user know how to start the cljs app."
                            },
                            "connectedRegExp": {
                                "type": "string",
                                "default": "To quit, type: :cljs/quit",
                                "description": "A pattern/string that Calva can look for in the stdout of the `startCode` to determine when the REPL is connected. (The default often works well)"
                            }
                        },
                        "required": [
                            "name",
                            "startCode",
                            "connectedRegExp"
                        ]
                    },
                    "calva.jokerPath": {
                        "type": "string",
                        "default": "joker",
                        "description": "Sets the path in which the Joker executable can be found. If useWSL has been set to true, this should be a valid WSL path."
                    },
                    "calva.useWSL": {
                        "type": "boolean",
                        "default": false,
                        "description": "Specifies if the nREPL and Joker are running within WSL."
                    },
                    "calva.jackInEnv": {
                        "type": "object",
                        "default": {},
                        "description": "Specifies any environment variables your project needs. (Probably mostly for your Workspace Settings.)"
                    },
                    "calva.openBrowserWhenFigwheelStarted": {
                        "type": "boolean",
                        "default": true,
                        "description": "Should Calva open the Figwheel app for you when Figwheel has been started?"
                    },
                    "calva.customREPLCommandSnippets": {
                        "type": "array",
                        "default": [],
                        "description": "Configuration for the command **Run Custom REPL Command**",
                        "$schema": "http://json-schema.org/draft-06/schema#",
                        "items": {
                            "title": "replCommand",
                            "type": "object",
                            "properties": {
                                "name": {
                                    "type": "string",
                                    "description": "Name this command so that it is easy to pick from the menu."
                                },
                                "snippet": {
                                    "type": [
                                        "string",
                                        "array"
                                    ],
                                    "description": "Command to send to the REPL"
                                },
                                "ns": {
                                    "type": "string",
                                    "description": "(optional) Namespace to evaluate the command in. If ommitted the command will be executed in whatever namespace the REPL window has at the moment, which probably is mostly useful for running code using definitions from the `user` namespace."
                                },
                                "repl": {
                                    "type": "string",
                                    "description": "Choose which REPL should the code should be evaluated in.",
                                    "enum": [
                                        "clj",
                                        "cljs"
                                    ]
                                }
                            },
                            "required": [
                                "name",
                                "snippet",
                                "repl"
                            ]
                        }
                    },
                    "calva.myLeinProfiles": {
                        "type": "array",
                        "description": "At Jack in, any profiles listed here will be added to the profiles found in the `project.clj` file.",
                        "items": {
                            "type": "string"
                        }
                    },
                    "calva.myCljAliases": {
                        "type": "array",
                        "description": "At Jack in, any aliases listed here will be added to the aliases found in the projects's `deps.edn` file.",
                        "items": {
                            "type": "string"
                        }
                    },
                    "calva.sendAsyncOutputTo": {
                        "type": "string",
                        "description": "The destination for output outside of an evaluation.",
                        "enum": [
                            "REPL Window",
                            "Calva says",
                            "Both"
                        ],
                        "default": "Calva says"
                    },
                    "calva.replConnectSequences": {
                        "type": "array",
                        "description": "For when your project needs a custom REPL connect sequence.",
                        "items": {
                            "type": "object",
                            "required": [
                                "name",
                                "projectType"
                            ],
                            "properties": {
                                "name": {
                                    "type": "string",
                                    "description": "This will show up in the Jack-in quick-pick menu when you start Jack-in if you have more than one sequence configured."
                                },
                                "projectType": {
                                    "type": "string",
                                    "description": "Select one of the project types supported by Calva.",
                                    "enum": [
                                        "Leiningen",
                                        "Clojure CLI",
                                        "shadow-cljs"
                                    ]
                                },
                                "nReplPortFile": {
                                    "type": "array",
                                    "description": "An array of path segments with the project root-releative path to the nREPL port file for this connect sequence. E.g. For shadow-cljs this would be [\".shadow-cljs\", \"nrepl.port\"]",
                                    "items": {
                                        "type": "string"
                                    }
                                },
                                "afterCLJReplJackInCode": {
                                    "type": "string",
                                    "description": "Here you can give Calva some Clojure code to evaluate in the CLJ REPL, once it has been created.",
                                    "required": false
                                },
                                "menuSelections": {
                                    "type": "object",
                                    "description": "Pre-selected menu options. If a slection is made here. Calva won't prompt for it.",
                                    "properties": {
                                        "leinProfiles": {
                                            "type": "array",
                                            "description": "At Jack-in to a Leiningen project, use these profiles to launch the repl.",
                                            "items": {
                                                "type": "string"
                                            }
                                        },
                                        "leinAlias": {
                                            "description": "At Jack-in to a Leiningen project, launch with this alias. Set to null to launch with Calva's default task (a headless repl).",
                                            "anyOf": [
                                                {
                                                    "type": "string"
                                                },
                                                {
                                                    "type": "null"
                                                }
                                            ]
                                        },
                                        "cljAliases": {
                                            "type": "array",
                                            "description": "At Jack-in to a Clojure CLI project, use these aliases to launch the repl.",
                                            "items": {
                                                "type": "string"
                                            }
                                        },
                                        "cljsLaunchBuilds": {
                                            "type": "array",
                                            "description": "The cljs builds to start/watch at Jack-in/comnnect.",
                                            "items": {
                                                "type": "string"
                                            }
                                        },
                                        "cljsDefaultBuild": {
                                            "type": "string",
                                            "description": "Which cljs build to acttach to at the initial connect."
                                        }
                                    }
                                },
                                "cljsType": {
                                    "description": "Either a built in type, or an object configuring a custom type. If omitted Calva will show a menu with the built-in types.",
                                    "anyOf": [
                                        {
                                            "type": "string",
                                            "enum": [
                                                "Figwheel Main",
                                                "lein-figwheel",
                                                "shadow-cljs",
                                                "Nashorn"
                                            ]
                                        },
                                        {
                                            "type": "object",
                                            "required": [
                                                "connectCode",
                                                "dependsOn"
                                            ],
                                            "properties": {
                                                "dependsOn": {
                                                    "type": "string",
                                                    "enum": [
                                                        "Figwheel Main",
                                                        "lein-figwheel",
                                                        "shadow-cljs",
                                                        "Nashorn",
                                                        "User provided"
                                                    ],
                                                    "description": "The CLojureScript REPL dependencies this customization needs. NB: If it is `User provided`, then you need to provide the dependencies in the project, or launch with an alias (deps.edn), profile (Leiningen), or build (shadow-cljs) that privides the dependencies needed."
                                                },
                                                "buildsRequired": {
                                                    "type": "boolean",
                                                    "description": "If the repl type requires that builds are started in order to connect to them, set this to true."
                                                },
                                                "isStarted": {
                                                    "type": "boolean",
                                                    "description": "For cljs repls that Calva does not need to start, set this to true. (If you base your custom cljs repl on shadow-cljs workflow, for instance.)"
                                                },
                                                "startCode": {
                                                    "type": "string",
                                                    "description": "Clojure code to be evaluated to create and/or start your custom CLJS REPL."
                                                },
                                                "isReadyToStartRegExp": {
                                                    "type": "string",
                                                    "description": "A regular experession which, when matched in the stdout from the startCode evaluation, will make Calva continue with connecting the REPL, and to prompt the user to start the application. If omitted and there is startCode Calva will continue when that code is evaluated."
                                                },
                                                "openUrlRegExp": {
                                                    "type": "string",
                                                    "description": "A regular expression, matched against the stdout of cljsType evaluations, for extracting the URL with which the app can be started. The expression should have a capturing group named 'url'. E.g. \\”Open URL: (?<url>\\S+)\\”",
                                                    "default": "Open(ing)? URL (?<url>\\S+)"
                                                },
                                                "shouldOpenUrl": {
                                                    "type": "boolean",
                                                    "description": "Choose if Calva should automatically open the URL for you or not."
                                                },
                                                "connectCode": {
                                                    "type": "string",
                                                    "description": "Clojure code to be evaluated to convert the REPL to a CLJS REPL that Calva can use to connect to the application."
                                                },
                                                "isConnectedRegExp": {
                                                    "type": "string",
                                                    "description": "A regular experession which, when matched in the stdout of the connectCode evaluation, will tell Calva that the application is connected.",
                                                    "default": "To quit, type: :cljs/quit"
                                                },
                                                "printThisLineRegExp": {
                                                    "type": "string",
                                                    "description": "A regular experession which, when matched in the stdout from any code evaluations in the cljsType, will make the matched text be printed to the Calva says Output channel."
                                                }
                                            }
                                        }
                                    ]
                                }
                            }
                        }
                    }
                }
            },
            {
                "title": "Paredit",
                "type": "object",
                "properties": {
                    "calva.paredit.defaultKeyMap": {
                        "type": "string",
                        "description": "The default keymap to use for bindings when there is no custom binding.",
                        "default": "original",
                        "enum": [
                            "original",
                            "strict",
                            "none"
                        ],
                        "scope": "window"
                    }
                }
            },
            {
                "title": "Calva-fmt",
                "type": "object",
                "properties": {
                    "calva.fmt.indentation": {
                        "type": "boolean",
                        "default": true,
                        "description": "Correct the indentation of your code?"
                    },
                    "calva.fmt.removeSurroundingWhitespace": {
                        "type": "boolean",
                        "default": true,
                        "description": "Remove whitespace surrounding inner forms? This will convert ( foo ) to (foo)."
                    },
                    "calva.fmt.removeTrailingWhitespace": {
                        "type": "boolean",
                        "default": true,
                        "description": "Remove trailing whitespace in lines? This will convert (foo) \\n to (foo)\\n."
                    },
                    "calva.fmt.insertMissingWhitespace": {
                        "type": "boolean",
                        "default": true,
                        "description": "Insert whitespace missing from between elements? This will convert (foo(bar)) to (foo (bar))."
                    },
                    "calva.fmt.removeConsecutiveBlankLines": {
                        "type": "boolean",
                        "default": false,
                        "description": "Squeeze consecutive blank lines to one?"
                    },
                    "calva.fmt.formatAsYouType": {
                        "type": "boolean",
                        "default": true,
                        "description": "Auto-adjust indentation and format as you type (only on enter, currently)?"
                    },
                    "calva.fmt.newIndentEngine": {
                        "type": "boolean",
                        "default": false,
                        "description": "Help beta test the new indent engine (it is MUCH faster than the previous one)."
                    },
                    "calva.fmt.alignMapItems": {
                        "type": "boolean",
                        "default": false,
                        "description": "Align map items in columns? (Experimental)"
                    }
                }
            },
            {
                "type": "object",
                "title": "Calva Highlight",
                "properties": {
                    "calva.highlight.enableBracketColors": {
                        "type": "boolean",
                        "default": true,
                        "description": "Enable rainbow brackets",
                        "scope": "resource"
                    },
                    "calva.highlight.bracketColors": {
                        "type": "array",
                        "items": {
                            "type": "string"
                        },
                        "default": null,
                        "description": "Bracket colors",
                        "scope": "resource"
                    },
                    "calva.highlight.cycleBracketColors": {
                        "type": "boolean",
                        "default": true,
                        "description": "If nesting level is greater than amount of colors, start counting over",
                        "scope": "resource"
                    },
                    "calva.highlight.misplacedBracketStyle": {
                        "type": "object",
                        "default": null,
                        "description": "Style of misplaced bracket",
                        "scope": "resource"
                    },
                    "calva.highlight.matchedBracketStyle": {
                        "type": "object",
                        "default": null,
                        "description": "Style of pair bracket highlight",
                        "scope": "resource"
                    },
                    "calva.highlight.commentFormStyle": {
                        "type": "object",
                        "default": null,
                        "description": "Style of `(comment)` forms",
                        "scope": "resource"
                    },
                    "calva.highlight.ignoredFormStyle": {
                        "type": "object",
                        "default": null,
                        "description": "Style of `#_` ignored forms",
                        "scope": "resource"
                    }
                }
            }
        ],
        "commands": [
            {
                "command": "calva.togglePrettyPrint",
                "title": "Toggle Pretty Printing for All Evaluations",
                "category": "Calva"
            },
            {
                "command": "calva.jackIn",
                "title": "Start a Project REPL and Connect (aka Jack-In)",
                "category": "Calva"
            },
            {
                "command": "calva.connect",
                "title": "Connect to a Running REPL Server in the Project",
                "category": "Calva"
            },
            {
                "command": "calva.connectNonProjectREPL",
                "title": "Connect to a Running REPL Server, not in Project",
                "category": "Calva"
            },
            {
                "command": "calva.disconnect",
                "title": "Disconnect from the REPL Server",
                "enablement": "calva:connected || calva:connecting || calva:launching",
                "category": "Calva"
            },
            {
                "command": "calva.jackInOrConnect",
                "title": "Jack-in or Connect to REPL Server",
                "enablement": "!calva:connected && !calva:connecting",
                "category": "Calva"
            },
            {
                "command": "calva.openCljReplWindow",
                "title": "Open the Clojure REPL Window",
                "enablement": "calva:connected",
                "category": "Calva"
            },
            {
                "command": "calva.openCljsReplWindow",
                "title": "Open the ClojureScript REPL Window",
                "enablement": "calva:connected",
                "category": "Calva"
            },
            {
                "command": "calva.clearREPLWindowHistory",
                "title": "Clear history of active REPL window (mainly in case it has been borked)",
                "enablement": "calva:connected",
                "category": "Calva"
            },
            {
                "command": "calva.toggleCLJCSession",
                "title": "Toggle the REPL Connection (clj or cljs) used for CLJC Files",
                "enablement": "calva:connected",
                "category": "Calva"
            },
            {
                "command": "calva.selectCurrentForm",
                "title": "Select Current Form",
                "category": "Calva"
            },
            {
                "command": "calva.clearInlineResults",
                "title": "Clear Inline Evaluation Results",
                "category": "Calva"
            },
            {
                "command": "calva.evaluateSelection",
                "title": "Evaluate Current Form",
                "enablement": "calva:connected",
                "category": "Calva"
            },
            {
                "command": "calva.evaluateCurrentTopLevelForm",
                "title": "Evaluate Top Level Form (defun)",
                "enablement": "calva:connected",
                "category": "Calva"
            },
            {
                "command": "calva.evaluateSelectionReplace",
                "title": "Evaluate Current Form to Result",
                "enablement": "calva:connected",
                "category": "Calva"
            },
            {
                "command": "calva.evaluateSelectionAsComment",
                "title": "Evaluate Current Form to Comment",
                "enablement": "calva:connected",
                "category": "Calva"
            },
            {
                "command": "calva.evaluateTopLevelFormAsComment",
                "title": "Evaluate Top Level Form (defun) to Comment",
                "enablement": "calva:connected",
                "category": "Calva"
            },
            {
                "command": "calva.copyLastResults",
                "title": "Copy Last Evaluation Result to Clipboard",
                "category": "Calva"
            },
            {
                "command": "calva.loadFile",
                "title": "Load Current File and Dependencies",
                "enablement": "calva:connected",
                "category": "Calva"
            },
            {
                "command": "calva.requireREPLUtilities",
                "title": "Require REPL utilities, like (doc) etcetera, into Current Namespace",
                "enablement": "calva:connected",
                "category": "Calva"
            },
            {
                "command": "calva.lintFile",
                "title": "Lint Current File",
                "category": "Calva"
            },
            {
                "command": "calva.runNamespaceTests",
                "title": "Run Tests for Current Namespace",
                "enablement": "calva:connected",
                "category": "Calva"
            },
            {
                "command": "calva.runAllTests",
                "title": "Run All Tests",
                "enablement": "calva:connected",
                "category": "Calva"
            },
            {
                "command": "calva.rerunTests",
                "title": "Run Failing Tests again",
                "enablement": "calva:connected",
                "category": "Calva"
            },
            {
                "command": "calva.runTestUnderCursor",
                "title": "Run Current Test",
                "enablement": "calva:connected",
                "category": "Calva"
            },
            {
                "command": "calva.loadNamespace",
                "title": "Load Current Namespace in REPL Window",
                "enablement": "calva:connected",
                "category": "Calva"
            },
            {
                "command": "calva.setREPLNamespace",
                "title": "Switch Namespace in REPL Window to Current Namespace",
                "enablement": "calva:connected",
                "category": "Calva"
            },
            {
                "command": "calva.evalCurrentFormInREPLWindow",
                "title": "Evaluate Current Form in REPL Window",
                "enablement": "calva:connected",
                "category": "Calva"
            },
            {
                "command": "calva.evalCurrentTopLevelFormInREPLWindow",
                "title": "Evaluate Top Level Form (defun) in REPL Window",
                "enablement": "calva:connected",
                "category": "Calva"
            },
            {
                "command": "calva.runCustomREPLCommand",
                "title": "Run Custom REPL Command",
                "category": "Calva",
                "enablement": "calva:connected"
            },
            {
                "command": "calva.switchCljsBuild",
                "title": "Select CLJS Build Connection",
                "enablement": "calva:connected",
                "category": "Calva"
            },
            {
                "command": "calva.refresh",
                "title": "Refresh Changed Namespaces",
                "enablement": "calva:connected",
                "category": "Calva"
            },
            {
                "command": "calva.refreshAll",
                "title": "Refresh All Namespaces",
                "enablement": "calva:connected",
                "category": "Calva"
            },
            {
                "category": "Calva Paredit",
                "command": "paredit.toggle",
                "title": "Toggle"
            },
            {
                "category": "Calva Paredit",
                "command": "paredit.forwardSexp",
                "title": "Forward Sexp"
            },
            {
                "category": "Calva Paredit",
                "command": "paredit.backwardSexp",
                "title": "Backward Sexp"
            },
            {
                "category": "Calva Paredit",
                "command": "paredit.forwardDownSexp",
                "title": "Down Sexp"
            },
            {
                "category": "Calva Paredit",
                "command": "paredit.backwardUpSexp",
                "title": "Backward Up Sexp"
            },
            {
                "category": "Calva Paredit",
                "command": "paredit.forwardUpSexp",
                "title": "Forward Up Sexp"
            },
            {
                "category": "Calva Paredit",
                "command": "paredit.closeList",
                "title": "Close List"
            },
            {
                "category": "Calva Paredit",
                "command": "paredit.rangeForDefun",
                "title": "Select Current Top Level (aka defun) Form"
            },
            {
                "category": "Calva Paredit",
                "command": "paredit.sexpRangeExpansion",
                "title": "Expand Selection"
            },
            {
                "category": "Calva Paredit",
                "command": "paredit.sexpRangeContraction",
                "title": "Shrink Selection"
            },
            {
                "category": "Calva Paredit",
                "command": "paredit.yankForwardSexp",
                "title": "Copy Forward Sexp"
            },
            {
                "category": "Calva Paredit",
                "command": "paredit.yankBackwardSexp",
                "title": "Copy Backward Sexp"
            },
            {
                "category": "Calva Paredit",
                "command": "paredit.yankForwardDownSexp",
                "title": "Copy Down Sexp"
            },
            {
                "category": "Calva Paredit",
                "command": "paredit.yankBackwardUpSexp",
                "title": "Copy Up Sexp"
            },
            {
                "category": "Calva Paredit",
                "command": "paredit.yankCloseList",
                "title": "Copy Close List"
            },
            {
                "category": "Calva Paredit",
                "command": "paredit.yankRangeForDefun",
                "title": "Copy Current Top Level (aka defun) Form"
            },
            {
                "category": "Calva Paredit",
                "command": "paredit.cutForwardSexp",
                "title": "Cut Forward Sexp"
            },
            {
                "category": "Calva Paredit",
                "command": "paredit.cutBackwardSexp",
                "title": "Cut Backward Sexp"
            },
            {
                "category": "Calva Paredit",
                "command": "paredit.cutForwardDownSexp",
                "title": "Cut Down Sexp"
            },
            {
                "category": "Calva Paredit",
                "command": "paredit.cutBackwardUpSexp",
                "title": "Cut Up Sexp"
            },
            {
                "category": "Calva Paredit",
                "command": "paredit.cutCloseList",
                "title": "Cut Close List"
            },
            {
                "category": "Calva Paredit",
                "command": "paredit.cutRangeForDefun",
                "title": "Cut Select Current Top Level (aka defun) Form"
            },
            {
                "category": "Calva Paredit",
                "command": "paredit.slurpSexpForward",
                "title": "Slurp Sexp Forward"
            },
            {
                "category": "Calva Paredit",
                "command": "paredit.slurpSexpBackward",
                "title": "Slurp Sexp Backward"
            },
            {
                "category": "Calva Paredit",
                "command": "paredit.barfSexpForward",
                "title": "Barf Sexp Forward"
            },
            {
                "category": "Calva Paredit",
                "command": "paredit.barfSexpBackward",
                "title": "Barf Sexp Backward"
            },
            {
                "category": "Calva Paredit",
                "command": "paredit.spliceSexp",
                "title": "Splice Sexp"
            },
            {
                "category": "Calva Paredit",
                "command": "paredit.splitSexp",
                "title": "Split Sexp"
            },
            {
                "category": "Calva Paredit",
                "command": "paredit.killSexpForward",
                "title": "Kill Sexp Forward"
            },
            {
                "category": "Calva Paredit",
                "command": "paredit.killSexpBackward",
                "title": "Kill Sexp Backward"
            },
            {
                "category": "Calva Paredit",
                "command": "paredit.spliceSexpKillForward",
                "title": "Splice & Kill Forward"
            },
            {
                "category": "Calva Paredit",
                "command": "paredit.spliceSexpKillBackward",
                "title": "Splice & Kill Backward"
            },
            {
                "category": "Calva Paredit",
                "command": "paredit.deleteForward",
                "title": "Delete Forward"
            },
            {
                "category": "Calva Paredit",
                "command": "paredit.deleteBackward",
                "title": "Delete Backward"
            },
            {
                "category": "Calva Paredit",
                "command": "paredit.wrapAroundParens",
                "title": "Wrap Around ()"
            },
            {
                "category": "Calva Paredit",
                "command": "paredit.wrapAroundSquare",
                "title": "Wrap Around []"
            },
            {
                "category": "Calva Paredit",
                "command": "paredit.wrapAroundCurly",
                "title": "Wrap Around {}"
            },
            {
                "category": "Calva Paredit",
                "command": "paredit.indentRange",
                "title": "Indent"
            },
            {
                "category": "Calva Paredit",
                "command": "paredit.transpose",
                "title": "Transpose"
            },
            {
                "command": "calva-fmt.formatCurrentForm",
                "title": "Format Current Form",
                "category": "Calva Format"
            },
            {
                "command": "calva-fmt.alignCurrentForm",
                "title": "Format and Align Current Form (recursively, experimental)",
                "category": "Calva Format"
            },
            {
                "command": "calva-fmt.inferParens",
                "title": "Infer Parens (from the indentation)",
                "category": "Calva Format"
            },
            {
                "command": "calva-fmt.tabIndent",
                "title": "Indent Line",
                "category": "Calva Format"
            },
            {
                "command": "calva-fmt.tabDedent",
                "title": "Dedent Line",
                "category": "Calva Format"
            }
        ],
        "keybindings": [
            {
                "command": "calva.tellAboutNewChordingKey",
                "key": "ctrl+alt+v",
                "when": "editorLangId == clojure"
            },
            {
                "command": "calva.jackIn",
                "key": "ctrl+alt+c ctrl+alt+j"
            },
            {
                "command": "calva.connect",
                "key": "ctrl+alt+c ctrl+alt+c"
            },
            {
                "command": "calva.connectNonProjectREPL",
                "key": "ctrl+alt+c alt+c"
            },
            {
                "command": "calva.toggleCLJCSession",
                "key": "ctrl+alt+c ctrl+alt+s"
            },
            {
                "command": "calva.switchCljsBuild",
                "key": "ctrl+alt+c ctrl+alt+b"
            },
            {
                "command": "calva.selectCurrentForm",
                "key": "ctrl+alt+c s"
            },
            {
                "command": "calva.clearInlineResults",
                "key": "escape",
                "when": "editorLangId == clojure && editorTextFocus && !editorReadOnly && !suggestWidgetVisible && !hasOtherSuggestions && !editorHasMultipleSelections"
            },
            {
                "command": "calva.evaluateSelection",
                "key": "ctrl+alt+c e",
                "win": "ctrl+alt+c v"
            },
            {
                "command": "calva.evaluateCurrentTopLevelForm",
                "key": "ctrl+alt+c space"
            },
            {
                "command": "calva.evaluateSelectionReplace",
                "key": "ctrl+alt+c r"
            },
            {
                "command": "calva.evaluateSelectionAsComment",
                "key": "ctrl+alt+c c"
            },
            {
                "command": "calva.evaluateTopLevelFormAsComment",
                "key": "ctrl+alt+c ctrl+space"
            },
            {
                "command": "calva.copyLastResults",
                "key": "ctrl+alt+c ctrl+c"
            },
            {
                "command": "calva.loadFile",
                "key": "ctrl+alt+c enter"
            },
            {
                "command": "calva.togglePrettyPrint",
                "key": "ctrl+alt+c p"
            },
            {
                "command": "calva.requireREPLUtilities",
                "key": "ctrl+alt+c ctrl+u"
            },
            {
                "command": "calva.lintFile",
                "key": "ctrl+alt+c l"
            },
            {
                "command": "calva.runNamespaceTests",
                "key": "ctrl+alt+c t"
            },
            {
                "command": "calva.runAllTests",
                "key": "ctrl+alt+c shift+t"
            },
            {
                "command": "calva.rerunTests",
                "key": "ctrl+alt+c ctrl+t"
            },
            {
                "command": "calva.runTestUnderCursor",
                "key": "ctrl+alt+c ctrl+alt+t"
            },
            {
                "command": "calva.loadNamespace",
                "key": "ctrl+alt+c ctrl+alt+n"
            },
            {
                "command": "calva.setREPLNamespace",
                "key": "ctrl+alt+c alt+n"
            },
            {
                "command": "calva.evalCurrentFormInREPLWindow",
                "key": "ctrl+alt+c ctrl+alt+e",
                "win": "ctrl+alt+c ctrl+alt+v"
            },
            {
                "command": "calva.evalCurrentTopLevelFormInREPLWindow",
                "key": "ctrl+alt+c ctrl+alt+space"
            },
            {
                "command": "calva.runCustomREPLCommand",
                "key": "ctrl+alt+c ."
            },
            {
                "command": "paredit.forwardSexp",
                "key": "ctrl+alt+right",
                "when": "!sideBarFocus && !panelFocus && calva:pareditValid && paredit:keyMap =~ /original|strict/"
            },
            {
                "command": "paredit.backwardSexp",
                "key": "ctrl+alt+left",
                "when": "!sideBarFocus && !panelFocus && calva:pareditValid && paredit:keyMap =~ /original|strict/"
            },
            {
                "command": "paredit.forwardDownSexp",
                "key": "ctrl+down",
                "when": "!sideBarFocus && !panelFocus && calva:pareditValid && paredit:keyMap =~ /original|strict/"
            },
            {
                "command": "paredit.backwardUpSexp",
                "key": "ctrl+up",
                "when": "!sideBarFocus && !panelFocus && calva:pareditValid && paredit:keyMap =~ /original|strict/"
            },
            {
                "command": "paredit.forwardUpSexp",
                "key": "ctrl+alt+up",
                "when": "!sideBarFocus && !panelFocus && calva:pareditValid && paredit:keyMap =~ /original|strict/"
            },
            {
                "command": "paredit.closeList",
                "key": "ctrl+alt+shift+right",
                "when": "!sideBarFocus && !panelFocus && calva:pareditValid && paredit:keyMap =~ /original|strict/"
            },
            {
                "command": "paredit.rangeForDefun",
                "key": "ctrl+alt+w space",
                "when": "!sideBarFocus && !panelFocus && calva:pareditValid && paredit:keyMap =~ /original|strict/"
            },
            {
                "command": "paredit.sexpRangeExpansion",
                "key": "ctrl+w",
                "when": "!sideBarFocus && !panelFocus && calva:pareditValid && paredit:keyMap =~ /original|strict/"
            },
            {
                "command": "paredit.sexpRangeContraction",
                "key": "ctrl+shift+w",
                "when": "!sideBarFocus && !panelFocus && calva:pareditValid && paredit:keyMap =~ /original|strict/"
            },
            {
                "command": "paredit.yankForwardSexp",
                "key": "ctrl+shift+c ctrl+right",
                "when": "!sideBarFocus && !panelFocus && calva:pareditValid && paredit:keyMap =~ /original|strict/"
            },
            {
                "command": "paredit.yankBackwardSexp",
                "key": "ctrl+shift+c ctrl+left",
                "when": "!sideBarFocus && !panelFocus && calva:pareditValid && paredit:keyMap =~ /original|strict/"
            },
            {
                "command": "paredit.yankForwardDownSexp",
                "key": "ctrl+shift+c ctrl+down",
                "when": "!sideBarFocus && !panelFocus && calva:pareditValid && paredit:keyMap =~ /original|strict/"
            },
            {
                "command": "paredit.yankBackwardUpSexp",
                "key": "ctrl+shift+c ctrl+up",
                "when": "!sideBarFocus && !panelFocus && calva:pareditValid && paredit:keyMap =~ /original|strict/"
            },
            {
                "command": "paredit.yankCloseList",
                "key": "ctrl+shift+c ctrl+alt+right",
                "when": "!sideBarFocus && !panelFocus && calva:pareditValid && paredit:keyMap =~ /original|strict/"
            },
            {
                "command": "paredit.yankRangeForDefun",
                "key": "ctrl+shift+c space",
                "when": "!sideBarFocus && !panelFocus && calva:pareditValid && paredit:keyMap =~ /original|strict/"
            },
            {
                "command": "paredit.cutForwardSexp",
                "key": "ctrl+shift+x right",
                "when": "!sideBarFocus && !panelFocus && calva:pareditValid && paredit:keyMap =~ /original|strict/"
            },
            {
                "command": "paredit.cutBackwardSexp",
                "key": "ctrl+shift+x left",
                "when": "!sideBarFocus && !panelFocus && calva:pareditValid && paredit:keyMap =~ /original|strict/"
            },
            {
                "command": "paredit.cutForwardDownSexp",
                "key": "ctrl+shift+x down",
                "when": "!sideBarFocus && !panelFocus && calva:pareditValid && paredit:keyMap =~ /original|strict/"
            },
            {
                "command": "paredit.cutBackwardUpSexp",
                "key": "ctrl+shift+x up",
                "when": "!sideBarFocus && !panelFocus && calva:pareditValid && paredit:keyMap =~ /original|strict/"
            },
            {
                "command": "paredit.cutCloseList",
                "key": "ctrl+shift+x ctrl+alt+right",
                "when": "!sideBarFocus && !panelFocus && calva:pareditValid && paredit:keyMap =~ /original|strict/"
            },
            {
                "command": "paredit.cutRangeForDefun",
                "key": "ctrl+shift+x space",
                "when": "!sideBarFocus && !panelFocus && calva:pareditValid && paredit:keyMap =~ /original|strict/"
            },
            {
                "command": "paredit.slurpSexpForward",
                "key": "ctrl+right",
                "when": "!sideBarFocus && !panelFocus && calva:pareditValid && paredit:keyMap =~ /original|strict/"
            },
            {
                "command": "paredit.slurpSexpBackward",
                "key": "ctrl+shift+left",
                "when": "!sideBarFocus && !panelFocus && calva:pareditValid && paredit:keyMap =~ /original|strict/"
            },
            {
                "command": "paredit.barfSexpForward",
                "key": "ctrl+left",
                "when": "!sideBarFocus && !panelFocus && calva:pareditValid && paredit:keyMap =~ /original|strict/"
            },
            {
                "command": "paredit.barfSexpBackward",
                "key": "ctrl+shift+right",
                "when": "!sideBarFocus && !panelFocus && calva:pareditValid && paredit:keyMap =~ /original|strict/"
            },
            {
                "command": "paredit.spliceSexp",
                "key": "ctrl+alt+s",
                "when": "!sideBarFocus && !panelFocus && calva:pareditValid && paredit:keyMap =~ /original|strict/"
            },
            {
                "command": "paredit.splitSexp",
                "key": "ctrl+alt+shift+s",
                "when": "!sideBarFocus && !panelFocus && calva:pareditValid && paredit:keyMap =~ /original|strict/"
            },
            {
                "command": "paredit.killSexpForward",
                "key": "ctrl+delete",
                "mac": "ctrl+shift+backspace",
                "when": "!sideBarFocus && !panelFocus && calva:pareditValid && paredit:keyMap =~ /original|strict/"
            },
            {
                "command": "paredit.killSexpBackward",
                "key": "ctrl+backspace",
                "when": "!sideBarFocus && !panelFocus && calva:pareditValid && paredit:keyMap =~ /original|strict/"
            },
            {
                "command": "paredit.spliceSexpKillForward",
                "key": "ctrl+alt+down",
                "when": "!sideBarFocus && !panelFocus && calva:pareditValid && paredit:keyMap =~ /original|strict/"
            },
            {
                "command": "paredit.spliceSexpKillBackward",
                "key": "ctrl+alt+up",
                "when": "!sideBarFocus && !panelFocus && calva:pareditValid && paredit:keyMap =~ /original|strict/"
            },
            {
                "command": "paredit.wrapAroundParens",
                "key": "ctrl+alt+shift+9",
                "when": "!sideBarFocus && !panelFocus && calva:pareditValid && paredit:keyMap =~ /original|strict/"
            },
            {
                "command": "paredit.wrapAroundSquare",
                "key": "ctrl+alt+[",
                "when": "!sideBarFocus && !panelFocus && calva:pareditValid && paredit:keyMap =~ /original|strict/"
            },
            {
                "command": "paredit.wrapAroundCurly",
                "key": "ctrl+alt+shift+[",
                "when": "!sideBarFocus && !panelFocus && calva:pareditValid && paredit:keyMap =~ /original|strict/"
            },
            {
                "command": "paredit.indentRange",
                "key": "ctrl+alt+i",
                "when": "!sideBarFocus && !panelFocus && calva:pareditValid && paredit:keyMap =~ /original|strict/"
            },
            {
                "command": "paredit.deleteForward",
                "key": "delete",
                "mac": "shift+backspace",
                "when": "editorLangId =~ /clojure|scheme|lisp/ && paredit:keyMap == strict && editorTextFocus && !editorReadOnly && !editorHasMultipleSelections"
            },
            {
                "command": "paredit.deleteBackward",
                "key": "backspace",
                "when": "editorLangId =~ /clojure|scheme|lisp/ && paredit:keyMap == strict && editorTextFocus && !editorReadOnly && !editorHasMultipleSelections"
            },
            {
                "command": "deleteRight",
                "key": "ctrl+alt+delete",
                "mac": "alt+shift+backspace",
                "when": "!sideBarFocus && !panelFocus && calva:pareditValid && paredit:keyMap =~ /original|strict/"
            },
            {
                "command": "deleteLeft",
                "key": "ctrl+alt+backspace",
                "when": "!sideBarFocus && !panelFocus && calva:pareditValid && paredit:keyMap =~ /original|strict/"
            },
            {
                "command": "calva-fmt.formatCurrentForm",
                "key": "tab",
                "when": "editorLangId == clojure && editorTextFocus && !editorReadOnly && !inSnippetMode && !suggestWidgetVisible && !hasOtherSuggestions"
            },
            {
                "command": "calva-fmt.alignCurrentForm",
                "key": "ctrl+alt+l",
                "when": "editorLangId == clojure && editorTextFocus && !editorReadOnly && !suggestWidgetVisible && !hasOtherSuggestions"
            },
            {
                "command": "calva-fmt.inferParens",
                "key": "ctrl+alt+p",
                "when": "editorLangId == clojure && editorTextFocus && !editorReadOnly && !suggestWidgetVisible && !hasOtherSuggestions"
            },
            {
                "command": "calva-fmt.tabIndent",
                "key": "ctrl+i",
                "when": "editorLangId == clojure && editorTextFocus && !editorReadOnly && !suggestWidgetVisible && !hasOtherSuggestions"
            },
            {
                "command": "calva-fmt.tabDedent",
                "key": "shift+ctrl+i",
                "when": "editorLangId == clojure && editorTextFocus && !editorReadOnly && !suggestWidgetVisible && !hasOtherSuggestions"
            }
        ],
        "menus": {
            "commandPalette": [
                {
                    "command": "calva.jackInOrConnect",
                    "when": "false"
                }
            ],
            "editor/context": [
                {
                    "when": "editorLangId == clojure && !calva:connected",
                    "command": "calva.jackInOrConnect",
                    "group": "calva/x-connect"
                },
                {
                    "when": "editorLangId == clojure && calva:connected",
                    "command": "calva.disconnect",
                    "group": "calva/x-disconnect"
                },
                {
                    "when": "editorLangId == clojure",
                    "command": "calva.togglePrettyPrint",
                    "group": "calva/y-toggle"
                },
                {
                    "when": "editorLangId == clojure",
                    "command": "calva.selectCurrentForm",
                    "group": "calva/a-eval"
                },
                {
                    "when": "editorLangId == clojure && calva:connected",
                    "command": "calva.evaluateSelection",
                    "group": "calva/b-eval"
                },
                {
                    "when": "editorLangId == clojure && calva:connected",
                    "command": "calva.evaluateCurrentTopLevelForm",
                    "group": "calva/b-eval"
                },
                {
                    "when": "editorLangId == clojure && calva:connected",
                    "command": "calva.evaluateSelectionAsComment",
                    "group": "calva/b-eval"
                },
                {
                    "when": "editorLangId == clojure && calva:connected",
                    "command": "calva.evaluateTopLevelFormAsComment",
                    "group": "calva/b-eval"
                },
                {
                    "when": "editorLangId == clojure  && calva:connected",
                    "command": "calva.loadFile",
                    "group": "calva/c-load"
                },
                {
                    "when": "editorLangId == clojure && calva:connected",
                    "command": "calva.loadNamespace",
                    "group": "calva/c-load"
                },
                {
                    "when": "editorLangId == clojure && calva:connected",
                    "command": "calva.runAllTests",
                    "group": "calva/d-test"
                },
                {
                    "when": "editorLangId == clojure && calva:connected",
                    "command": "calva.runNamespaceTests",
                    "group": "calva/d-test"
                },
                {
                    "when": "editorLangId == clojure && calva:connected",
                    "command": "calva.rerunTests",
                    "group": "calva/d-test"
                },
                {
                    "when": "editorLangId == clojure && calva:connected",
                    "command": "calva.runTestUnderCursor",
                    "group": "calva/d-test"
                }
            ]
        }
    },
    "scripts": {
        "clean": "rimraf ./out && rimraf ./tsconfig.tsbuildinfo && rimraf ./cljs-out",
        "compile-cljs": "npx shadow-cljs compile :calva-lib :test",
        "prewatch": "npm i && npm run clean && npm run compile-cljs",
        "watch": "concurrently \"webpack --mode development --watch\" \"tsc -watch -p ./tsconfig.json\"",
        "release-cljs": "npx shadow-cljs release :calva-lib",
        "update-grammar": "node ./src/calva-fmt/update-grammar.js ./src/calva-fmt/atom-language-clojure/grammars/clojure.cson clojure.tmLanguage.json",
        "release": "npm i && npm run clean && npm run update-grammar && npm run release-cljs && webpack --mode production",
        "postrelease": "rimraf ./out/cljs-lib",
        "vscode:prepublish": "npm run release",
        "bump-version": "npm set git-tag-version false && npm version patch",
        "postinstall": "node ./node_modules/vscode/bin/install"
    },
    "dependencies": {
        "@types/escape-html": "0.0.20",
        "@types/mocha": "^2.2.42",
        "@types/node": "^7.10.6",
        "@types/universal-analytics": "^0.4.2",
        "@types/uuid": "^3.4.4",
        "acorn": "^6.1.1",
        "ansi-to-html": "^0.6.11",
        "escape-html": "^1.0.3",
        "find": "0.2.9",
        "immutable": "3.8.1",
        "immutable-cursor": "2.0.1",
        "jszip": "3.1.3",
        "lodash": "^4.17.14",
        "lodash.isequal": "4.5.0",
        "net": "1.0.2",
        "npm": "^6.10.0",
        "open": "^6.3.0",
        "paredit.js": "^0.3.6",
        "parinfer": "^3.12.0",
        "universal-analytics": "^0.4.20",
        "vscode-extension-telemetry": "0.0.15",
        "wsl-path": "^1.1.0"
    },
    "devDependencies": {
        "concurrently": "^4.1.0",
        "cson-parser": "^4.0.1",
        "css-loader": "^2.1.1",
        "dart-sass-loader": "^1.0.0",
        "eslint": "^4.19.1",
        "eslint-config-standard": "^11.0.0",
        "eslint-plugin-import": "^2.17.3",
        "eslint-plugin-node": "^6.0.1",
        "eslint-plugin-promise": "^3.7.0",
        "eslint-plugin-standard": "^3.0.1",
        "file-loader": "^3.0.1",
        "json": "^9.0.6",
        "node-gyp": "^5.0.0",
        "nodemon": "^1.19.1",
        "rimraf": "^2.7.1",
        "sass": "^1.0.0-beta.3",
        "shadow-cljs": "^2.8.59",
        "source-map-support": "^0.5.13",
        "style-loader": "^0.23.1",
        "tar": "^4.4.10",
        "ts-loader": "^5.4.5",
        "tslint": "^5.17.0",
        "typescript": "^3.5.1",
        "url-loader": "^1.1.2",
        "vsce": "^1.67.1",
        "vscode": "^1.1.34",
        "webpack": "^4.33.0",
        "webpack-cli": "^3.3.5"
    }
}<|MERGE_RESOLUTION|>--- conflicted
+++ resolved
@@ -3,11 +3,7 @@
     "displayName": "Calva: Clojure & Clojurescript Interactive Programming",
     "description": "Integrated REPL, formatter, Paredit, and more. Powered by nREPL.",
     "icon": "assets/calva.png",
-<<<<<<< HEAD
-    "version": "2.0.49",
-=======
     "version": "2.0.48",
->>>>>>> e0ffcfd1
     "publisher": "betterthantomorrow",
     "author": {
         "name": "Better Than Tomorrow",
