{
    "name": "calva",
    "displayName": "Calva: Clojure & Clojurescript Interactive Programming",
    "description": "Integrated REPL, formatter, Paredit, and more. Powered by nREPL.",
    "icon": "assets/calva.png",
    "version": "2.0.43",
    "publisher": "betterthantomorrow",
    "author": {
        "name": "Better Than Tomorrow",
        "email": "pez@pezius.com"
    },
    "repository": {
        "type": "git",
        "url": "https://github.com/BetterThanTomorrow/calva.git"
    },
    "license": "MIT",
    "engines": {
        "vscode": "^1.30.0"
    },
    "categories": [
        "Programming Languages",
        "Formatters",
        "Linters",
        "Other"
    ],
    "keywords": [
        "Clojure",
        "CLojureScript",
        "Cider",
        "REPL",
        "Formatting",
        "Pretty",
        "EDN",
        "Interactive Programming",
        "bracket",
        "rainbow"
    ],
    "galleryBanner": {
        "color": "#EFEFEF",
        "theme": "light"
    },
    "badges": [
        {
            "url": "https://img.shields.io/badge/clojurians-calva--dev-blue.svg?logo=slack",
            "href": "https://clojurians.slack.com/messages/calva-dev/",
            "description": "Let's talk in the #calva-dev channel at the Clojurians Slack"
        }
    ],
    "activationEvents": [
        "onLanguage:clojure",
        "onCommand:calva.jackIn",
        "onCommand:calva.jackInOrConnect",
        "onCommand:calva.connect",
        "onCommand:calva.connectNonProjectREPL"
    ],
    "main": "./out/extension",
    "contributes": {
        "languages": [
            {
                "id": "clojure",
                "aliases": [
                    "Clojure",
                    "clojure"
                ],
                "extensions": [
                    ".clj",
                    ".cljs",
                    ".cljc",
                    ".cljx",
                    ".clojure",
                    ".edn",
                    ".joke",
                    ".boot"
                ]
            }
        ],
        "grammars": [
            {
                "language": "clojure",
                "scopeName": "source.clojure",
                "path": "./clojure.tmLanguage.json"
            }
        ],
        "configurationDefaults": {
            "[clojure]": {
                "editor.wordSeparators": "\t ()\"':,;~@#$%^&{}[]`",
                "editor.autoClosingBrackets": "always",
                "editor.autoClosingQuotes": "always",
                "editor.formatOnType": true,
                "editor.autoIndent": true,
                "editor.formatOnPaste": true,
                "files.trimTrailingWhitespace": false,
                "editor.matchBrackets": false
            }
        },
        "configuration": [
            {
                "type": "object",
                "title": "Calva",
                "properties": {
                    "calva.prettyPrint": {
                        "type": "boolean",
                        "default": true,
                        "description": "Pretty print evaluations"
                    },
                    "clojure.format.enable": {
                        "type": "boolean",
                        "default": true,
                        "description": "Enable/disable calva-fmt as Clojure formatter"
                    },
                    "calva.evalOnSave": {
                        "type": "boolean",
                        "default": false,
                        "description": "Run load-file when opening a new file and on file save"
                    },
                    "calva.lintOnSave": {
                        "type": "boolean",
                        "default": false,
                        "description": "Run joker-linting when opening a new file and on file save"
                    },
                    "calva.testOnSave": {
                        "type": "boolean",
                        "default": false,
                        "description": "Run namespace tests when opening a new file and on file save"
                    },
                    "calva.syncReplNamespaceToCurrentFile": {
                        "type": "boolean",
                        "default": false,
                        "description": "Keeps the REPL window's namespace in sync with the current file (if it has a valid Clojure namespace form)"
                    },
                    "calva.statusColor": {
                        "type": "object",
                        "default": {},
                        "description": "Configuration for custom coloring of the statusbar.",
                        "properties": {
                            "disconnectedColor": {
                                "type": "string",
                                "default": "#c0c0c0",
                                "pattern": "#([A-Fa-f0-9]{6}|[A-Fa-f0-9]{3})",
                                "description": "Foreground color for the disconnected status"
                            },
                            "launchingColor": {
                                "type": "string",
                                "default": "#fdd023",
                                "pattern": "#([A-Fa-f0-9]{6}|[A-Fa-f0-9]{3})",
                                "description": "Foreground color for the launching status"
                            },
                            "connectedSatusColor": {
                                "type": "string",
                                "default": "#fdd023",
                                "pattern": "#([A-Fa-f0-9]{6}|[A-Fa-f0-9]{3})",
                                "description": "Foreground color for the connected status"
                            },
                            "typeStatusColor": {
                                "type": "string",
                                "default": "#91dc47",
                                "pattern": "#([A-Fa-f0-9]{6}|[A-Fa-f0-9]{3})",
                                "description": "Foreground color for the type status"
                            }
                        }
                    },
                    "calva.customCljsRepl": {
                        "deprecationMessage": "This settings is deprecated. Use `cljsType` in a `calva.replConnectSequences` item instead.",
                        "type": "object",
                        "default": null,
                        "description": "Configuration for custom any CLJS REPL type your project may use",
                        "$schema": "http://json-schema.org/draft-06/schema#",
                        "properties": {
                            "name": {
                                "type": "string",
                                "default": "My Custom CLJS REPL",
                                "description": "Name of your custom config (used in picker menus)"
                            },
                            "startCode": {
                                "type": "string",
                                "description": "Clojure code that starts the CLJS REPL"
                            },
                            "tellUserToStartRegExp": {
                                "type": "string",
                                "description": "When this pattern is matched in the stdout of the `startCode`, Calva will instruct the user to start the cljs app (so that Calva can connect)."
                            },
                            "printThisLineRegExp": {
                                "type": "string",
                                "description": "Any lines in the stdout of `startCode` matching this regexp will be printed to `Calva says`. One use for it is to help the user know how to start the cljs app."
                            },
                            "connectedRegExp": {
                                "type": "string",
                                "default": "To quit, type: :cljs/quit",
                                "description": "A pattern/string that Calva can look for in the stdout of the `startCode` to determine when the REPL is connected. (The default often works well)"
                            }
                        },
                        "required": [
                            "name",
                            "startCode",
                            "connectedRegExp"
                        ]
                    },
                    "calva.jokerPath": {
                        "type": "string",
                        "default": "joker",
                        "description": "Sets the path in which the Joker executable can be found. If useWSL has been set to true, this should be a valid WSL path."
                    },
                    "calva.useWSL": {
                        "type": "boolean",
                        "default": false,
                        "description": "Specifies if the nREPL and Joker are running within WSL."
                    },
                    "calva.jackInEnv": {
                        "type": "object",
                        "default": {},
                        "description": "Specifies any environment variables your project needs. (Probably mostly for your Workspace Settings.)"
                    },
                    "calva.openBrowserWhenFigwheelStarted": {
                        "type": "boolean",
                        "default": true,
                        "description": "Should Calva open the Figwheel app for you when Figwheel has been started?"
                    },
                    "calva.myLeinProfiles": {
                        "type": "array",
                        "description": "At Jack in, any profiles listed here will be added to the profiles found in the `project.clj` file.",
                        "items": {
                            "type": "string"
                        }
                    },
                    "calva.myCljAliases": {
                        "type": "array",
                        "description": "At Jack in, any aliases listed here will be added to the aliases found in the projects's `deps.edn` file.",
                        "items": {
                            "type": "string"
                        }
                    },
                    "calva.sendAsyncOutputTo": {
                        "type": "string",
                        "description": "The destination for output outside of an evaluation.",
                        "enum": [
                            "REPL Window",
                            "Calva says",
                            "Both"
                        ],
                        "default": "Calva says"
                    },
                    "calva.replConnectSequences": {
                        "type": "array",
                        "description": "For when your project needs a custom REPL connect sequence.",
                        "items": {
                            "type": "object",
                            "required": [
                                "name",
                                "projectType"
                            ],
                            "properties": {
                                "name": {
                                    "type": "string",
                                    "description": "This will show up in the Jack-in quick-pick menu when you start Jack-in if you have more than one sequence configured."
                                },
                                "projectType": {
                                    "type": "string",
                                    "description": "Select one of the project types supported by Calva.",
                                    "enum": [
                                        "Leiningen",
                                        "Clojure CLI",
                                        "shadow-cljs"
                                    ]
                                },
                                "nReplPortFile": {
                                    "type": "array",
                                    "description": "An array of path segments with the project root-releative path to the nREPL port file for this connect sequence. E.g. For shadow-cljs this would be [\".shadow-cljs\", \"nrepl.port\"]",
                                    "items": {
                                        "type": "string"
                                    }
                                },
                                "afterCLJReplJackInCode": {
                                    "type": "string",
                                    "description": "Here you can give Calva some Clojure code to evaluate in the CLJ REPL, once it has been created.",
                                    "required": false
                                },
                                "menuSelections": {
                                    "type": "object",
                                    "description": "Pre-selected menu options. If a slection is made here. Calva won't prompt for it.",
                                    "properties": {
                                        "leinProfiles": {
                                            "type": "array",
                                            "description": "At Jack-in to a Leiningen project, use these profiles to launch the repl.",
                                            "items": {
                                                "type": "string"
                                            }
                                        },
                                        "leinAlias": {
                                            "description": "At Jack-in to a Leiningen project, launch with this alias. Set to null to launch with Calva's default task (a headless repl).",
                                            "anyOf": [
                                                {
                                                    "type": "string"
                                                },
                                                {
                                                    "type": "null"
                                                }
                                            ]
                                        },
                                        "cljAliases": {
                                            "type": "array",
                                            "description": "At Jack-in to a Clojure CLI project, use these aliases to launch the repl.",
                                            "items": {
                                                "type": "string"
                                            }
                                        },
                                        "cljsLaunchBuilds": {
                                            "type": "array",
                                            "description": "The cljs builds to start/watch at Jack-in/comnnect.",
                                            "items": {
                                                "type": "string"
                                            }
                                        },
                                        "cljsDefaultBuild": {
                                            "type": "string",
                                            "description": "Which cljs build to acttach to at the initial connect."
                                        }
                                    }
                                },
                                "cljsType": {
                                    "description": "Either a built in type, or an object configuring a custom type. If omitted Calva will show a menu with the built-in types.",
                                    "anyOf": [
                                        {
                                            "type": "string",
                                            "enum": [
                                                "Figwheel Main",
                                                "lein-figwheel",
                                                "shadow-cljs",
                                                "Nashorn"
                                            ]
                                        },
                                        {
                                            "type": "object",
                                            "required": [
                                                "connectCode",
                                                "dependsOn"
                                            ],
                                            "properties": {
                                                "dependsOn": {
                                                    "type": "string",
                                                    "enum": [
                                                        "Figwheel Main",
                                                        "lein-figwheel",
                                                        "shadow-cljs",
                                                        "Nashorn",
                                                        "User provided"
                                                    ],
                                                    "description": "The CLojureScript REPL dependencies this customization needs. NB: If it is `User provided`, then you need to provide the dependencies in the project, or launch with an alias (deps.edn), profile (Leiningen), or build (shadow-cljs) that privides the dependencies needed."
                                                },
                                                "buildsRequired": {
                                                    "type": "boolean",
                                                    "description": "If the repl type requires that builds are started in order to connect to them, set this to true."
                                                },
                                                "isStarted": {
                                                    "type": "boolean",
                                                    "description": "For cljs repls that Calva does not need to start, set this to true. (If you base your custom cljs repl on shadow-cljs workflow, for instance.)"
                                                },
                                                "startCode": {
                                                    "type": "string",
                                                    "description": "Clojure code to be evaluated to create and/or start your custom CLJS REPL."
                                                },
                                                "isReadyToStartRegExp": {
                                                    "type": "string",
                                                    "description": "A regular experession which, when matched in the stdout from the startCode evaluation, will make Calva continue with connecting the REPL, and to prompt the user to start the application. If omitted and there is startCode Calva will continue when that code is evaluated."
                                                },
                                                "openUrlRegExp": {
                                                    "type": "string",
                                                    "description": "A regular expression, matched against the stdout of cljsType evaluations, for extracting the URL with which the app can be started. The expression should have a capturing group named 'url'. E.g. \\”Open URL: (?<url>\\S+)\\”",
                                                    "default": "Open(ing)? URL (?<url>\\S+)"
                                                },
                                                "shouldOpenUrl": {
                                                    "type": "boolean",
                                                    "description": "Choose if Calva should automatically open the URL for you or not."
                                                },
                                                "connectCode": {
                                                    "type": "string",
                                                    "description": "Clojure code to be evaluated to convert the REPL to a CLJS REPL that Calva can use to connect to the application."
                                                },
                                                "isConnectedRegExp": {
                                                    "type": "string",
                                                    "description": "A regular experession which, when matched in the stdout of the connectCode evaluation, will tell Calva that the application is connected.",
                                                    "default": "To quit, type: :cljs/quit"
                                                },
                                                "printThisLineRegExp": {
                                                    "type": "string",
                                                    "description": "A regular experession which, when matched in the stdout from any code evaluations in the cljsType, will make the matched text be printed to the Calva says Output channel."
                                                }
                                            }
                                        }
                                    ]
                                }
                            }
                        }
                    }
                }
            },
            {
                "title": "Paredit",
                "type": "object",
                "properties": {
                    "calva.paredit.defaultKeyMap": {
                        "type": "string",
                        "description": "The default keymap to use for bindings when there is no custom binding.",
                        "default": "original",
                        "enum": [
                            "original",
                            "strict",
                            "none"
                        ],
                        "scope": "window"
                    }
                }
            },
            {
                "title": "Calva-fmt",
                "type": "object",
                "properties": {
                    "calva.fmt.indentation": {
                        "type": "boolean",
                        "default": true,
                        "description": "Correct the indentation of your code?"
                    },
                    "calva.fmt.removeSurroundingWhitespace": {
                        "type": "boolean",
                        "default": true,
                        "description": "Remove whitespace surrounding inner forms? This will convert ( foo ) to (foo)."
                    },
                    "calva.fmt.removeTrailingWhitespace": {
                        "type": "boolean",
                        "default": true,
                        "description": "Remove trailing whitespace in lines? This will convert (foo) \\n to (foo)\\n."
                    },
                    "calva.fmt.insertMissingWhitespace": {
                        "type": "boolean",
                        "default": true,
                        "description": "Insert whitespace missing from between elements? This will convert (foo(bar)) to (foo (bar))."
                    },
                    "calva.fmt.removeConsecutiveBlankLines": {
                        "type": "boolean",
                        "default": false,
                        "description": "Squeeze consecutive blank lines to one?"
                    },
                    "calva.fmt.formatAsYouType": {
                        "type": "boolean",
                        "default": true,
                        "description": "Auto-adjust indentation and format as you type (only on enter, currently)?"
                    },
                    "calva.fmt.newIndentEngine": {
                        "type": "boolean",
                        "default": false,
                        "description": "Help beta test the new indent engine (it is MUCH faster than the previous one)."
                    },
                    "calva.fmt.alignMapItems": {
                        "type": "boolean",
                        "default": false,
                        "description": "Align map items in columns? (Experimental)"
                    }
                }
            },
            {
                "type": "object",
                "title": "Calva Highlight",
                "properties": {
                    "calva.highlight.enableBracketColors": {
                        "type": "boolean",
                        "default": true,
                        "description": "Enable rainbow brackets",
                        "scope": "resource"
                    },
                    "calva.highlight.bracketColors": {
                        "type": "array",
                        "items": {
                            "type": "string"
                        },
                        "default": null,
                        "description": "Bracket colors",
                        "scope": "resource"
                    },
                    "calva.highlight.cycleBracketColors": {
                        "type": "boolean",
                        "default": true,
                        "description": "If nesting level is greater than amount of colors, start counting over",
                        "scope": "resource"
                    },
                    "calva.highlight.misplacedBracketStyle": {
                        "type": "object",
                        "default": null,
                        "description": "Style of misplaced bracket",
                        "scope": "resource"
                    },
                    "calva.highlight.matchedBracketStyle": {
                        "type": "object",
                        "default": null,
                        "description": "Style of pair bracket highlight",
                        "scope": "resource"
                    },
                    "calva.highlight.commentFormStyle": {
                        "type": "object",
                        "default": null,
                        "description": "Style of `(comment)` forms",
                        "scope": "resource"
                    },
                    "calva.highlight.ignoredFormStyle": {
                        "type": "object",
                        "default": null,
                        "description": "Style of `#_` ignored forms",
                        "scope": "resource"
                    }
                }
            }
        ],
        "commands": [
            {
                "command": "calva.togglePrettyPrint",
                "title": "Toggle Pretty Printing for All Evaluations",
                "category": "Calva"
            },
            {
                "command": "calva.jackIn",
                "title": "Start a Project REPL and Connect (aka Jack-In)",
                "category": "Calva"
            },
            {
                "command": "calva.connect",
                "title": "Connect to a Running REPL Server in the Project",
                "category": "Calva"
            },
            {
                "command": "calva.connectNonProjectREPL",
                "title": "Connect to a Running REPL Server, not in Project",
                "category": "Calva"
            },
            {
                "command": "calva.disconnect",
                "title": "Disonnect from the REPL Server",
                "enablement": "calva:connected || calva:connecting",
                "category": "Calva"
            },
            {
                "command": "calva.jackInOrConnect",
                "title": "Jack-in or Connect to REPL Server",
                "enablement": "!calva:connected && !calva:connecting",
                "category": "Calva"
            },
            {
                "command": "calva.openCljReplWindow",
                "title": "Open the Clojure REPL Window",
                "enablement": "calva:connected",
                "category": "Calva"
            },
            {
                "command": "calva.openCljsReplWindow",
                "title": "Open the ClojureScript REPL Window",
                "enablement": "calva:connected",
                "category": "Calva"
            },
            {
                "command": "calva.clearREPLWindowHistory",
                "title": "Clear history of active REPL window (mainly in case it has been borked)",
                "enablement": "calva:connected",
                "category": "Calva"
            },
            {
                "command": "calva.toggleCLJCSession",
                "title": "Toggle the REPL Connection (clj or cljs) used for CLJC Files",
                "enablement": "calva:connected",
                "category": "Calva"
            },
            {
                "command": "calva.selectCurrentForm",
                "title": "Select Current Form",
                "category": "Calva"
            },
            {
                "command": "calva.clearInlineResults",
                "title": "Clear Inline Evaluation Results",
                "category": "Calva"
            },
            {
                "command": "calva.evaluateSelection",
                "title": "Evaluate Current Form",
                "enablement": "calva:connected",
                "category": "Calva"
            },
            {
                "command": "calva.evaluateCurrentTopLevelForm",
                "title": "Evaluate Top Level Form (defun)",
                "enablement": "calva:connected",
                "category": "Calva"
            },
            {
                "command": "calva.evaluateSelectionReplace",
                "title": "Evaluate Current Form to Result",
                "enablement": "calva:connected",
                "category": "Calva"
            },
            {
                "command": "calva.evaluateSelectionAsComment",
                "title": "Evaluate Current Form to Comment",
                "enablement": "calva:connected",
                "category": "Calva"
            },
            {
                "command": "calva.evaluateTopLevelFormAsComment",
                "title": "Evaluate Top Level Form (defun) to Comment",
                "enablement": "calva:connected",
                "category": "Calva"
            },
            {
                "command": "calva.copyLastResults",
                "title": "Copy Last Evaluation Result to Clipboard",
                "category": "Calva"
            },
            {
                "command": "calva.loadFile",
                "title": "Load Current File and Dependencies",
                "enablement": "calva:connected",
                "category": "Calva"
            },
            {
                "command": "calva.requireREPLUtilities",
                "title": "Require REPL utilities, like (doc) etcetera, into Current Namespace",
                "enablement": "calva:connected",
                "category": "Calva"
            },
            {
                "command": "calva.lintFile",
                "title": "Lint Current File",
                "category": "Calva"
            },
            {
                "command": "calva.runNamespaceTests",
                "title": "Run Tests for Current Namespace",
                "enablement": "calva:connected",
                "category": "Calva"
            },
            {
                "command": "calva.runAllTests",
                "title": "Run All Tests",
                "enablement": "calva:connected",
                "category": "Calva"
            },
            {
                "command": "calva.rerunTests",
                "title": "Run Failing Tests again",
                "enablement": "calva:connected",
                "category": "Calva"
            },
            {
                "command": "calva.runTestUnderCursor",
                "title": "Run Current Test",
                "enablement": "calva:connected",
                "category": "Calva"
            },
            {
                "command": "calva.loadNamespace",
                "title": "Load Current Namespace in REPL Window",
                "enablement": "calva:connected",
                "category": "Calva"
            },
            {
                "command": "calva.setREPLNamespace",
                "title": "Switch Namespace in REPL Window to Current Namespace",
                "enablement": "calva:connected",
                "category": "Calva"
            },
            {
                "command": "calva.evalCurrentFormInREPLWindow",
                "title": "Evaluate Current Form in REPL Window",
                "enablement": "calva:connected",
                "category": "Calva"
            },
            {
                "command": "calva.evalCurrentTopLevelFormInREPLWindow",
                "title": "Evaluate Top Level Form in REPL Window (defun)",
                "enablement": "calva:connected",
                "category": "Calva"
            },
            {
                "command": "calva.switchCljsBuild",
                "title": "Select CLJS Build Connection",
                "enablement": "calva:connected",
                "category": "Calva"
            },
            {
                "command": "calva.refresh",
                "title": "Refresh Changed Namespaces",
                "enablement": "calva:connected",
                "category": "Calva"
            },
            {
                "command": "calva.refreshAll",
                "title": "Refresh All Namespaces",
                "category": "Calva"
            },
            {
                "category": "Calva Paredit",
                "command": "paredit.toggle",
                "title": "Toggle"
            },
            {
                "category": "Calva Paredit",
                "command": "paredit.forwardSexp",
                "title": "Forward Sexp"
            },
            {
                "category": "Calva Paredit",
                "command": "paredit.backwardSexp",
                "title": "Backward Sexp"
            },
            {
                "category": "Calva Paredit",
                "command": "paredit.forwardDownSexp",
                "title": "Down Sexp"
            },
            {
                "category": "Calva Paredit",
                "command": "paredit.backwardUpSexp",
                "title": "Backward Up Sexp"
            },
            {
                "category": "Calva Paredit",
                "command": "paredit.forwardUpSexp",
                "title": "Forward Up Sexp"
            },
            {
                "category": "Calva Paredit",
                "command": "paredit.closeList",
                "title": "Close List"
            },
            {
                "category": "Calva Paredit",
                "command": "paredit.rangeForDefun",
                "title": "Select Current Top Level (aka defun) Form"
            },
            {
                "category": "Calva Paredit",
                "command": "paredit.sexpRangeExpansion",
                "title": "Expand Selection"
            },
            {
                "category": "Calva Paredit",
                "command": "paredit.sexpRangeContraction",
                "title": "Shrink Selection"
            },
            {
                "category": "Calva Paredit",
                "command": "paredit.yankForwardSexp",
                "title": "Copy Forward Sexp"
            },
            {
                "category": "Calva Paredit",
                "command": "paredit.yankBackwardSexp",
                "title": "Copy Backward Sexp"
            },
            {
                "category": "Calva Paredit",
                "command": "paredit.yankForwardDownSexp",
                "title": "Copy Down Sexp"
            },
            {
                "category": "Calva Paredit",
                "command": "paredit.yankBackwardUpSexp",
                "title": "Copy Up Sexp"
            },
            {
                "category": "Calva Paredit",
                "command": "paredit.yankCloseList",
                "title": "Copy Close List"
            },
            {
                "category": "Calva Paredit",
                "command": "paredit.yankRangeForDefun",
                "title": "Copy Current Top Level (aka defun) Form"
            },
            {
                "category": "Calva Paredit",
                "command": "paredit.cutForwardSexp",
                "title": "Cut Forward Sexp"
            },
            {
                "category": "Calva Paredit",
                "command": "paredit.cutBackwardSexp",
                "title": "Cut Backward Sexp"
            },
            {
                "category": "Calva Paredit",
                "command": "paredit.cutForwardDownSexp",
                "title": "Cut Down Sexp"
            },
            {
                "category": "Calva Paredit",
                "command": "paredit.cutBackwardUpSexp",
                "title": "Cut Up Sexp"
            },
            {
                "category": "Calva Paredit",
                "command": "paredit.cutCloseList",
                "title": "Cut Close List"
            },
            {
                "category": "Calva Paredit",
                "command": "paredit.cutRangeForDefun",
                "title": "Cut Select Current Top Level (aka defun) Form"
            },
            {
                "category": "Calva Paredit",
                "command": "paredit.slurpSexpForward",
                "title": "Slurp Sexp Forward"
            },
            {
                "category": "Calva Paredit",
                "command": "paredit.slurpSexpBackward",
                "title": "Slurp Sexp Backward"
            },
            {
                "category": "Calva Paredit",
                "command": "paredit.barfSexpForward",
                "title": "Barf Sexp Forward"
            },
            {
                "category": "Calva Paredit",
                "command": "paredit.barfSexpBackward",
                "title": "Barf Sexp Backward"
            },
            {
                "category": "Calva Paredit",
                "command": "paredit.spliceSexp",
                "title": "Splice Sexp"
            },
            {
                "category": "Calva Paredit",
                "command": "paredit.splitSexp",
                "title": "Split Sexp"
            },
            {
                "category": "Calva Paredit",
                "command": "paredit.killSexpForward",
                "title": "Kill Sexp Forward"
            },
            {
                "category": "Calva Paredit",
                "command": "paredit.killSexpBackward",
                "title": "Kill Sexp Backward"
            },
            {
                "category": "Calva Paredit",
                "command": "paredit.spliceSexpKillForward",
                "title": "Splice & Kill Forward"
            },
            {
                "category": "Calva Paredit",
                "command": "paredit.spliceSexpKillBackward",
                "title": "Splice & Kill Backward"
            },
            {
                "category": "Calva Paredit",
                "command": "paredit.deleteForward",
                "title": "Delete Forward"
            },
            {
                "category": "Calva Paredit",
                "command": "paredit.deleteBackward",
                "title": "Delete Backward"
            },
            {
                "category": "Calva Paredit",
                "command": "paredit.wrapAroundParens",
                "title": "Wrap Around ()"
            },
            {
                "category": "Calva Paredit",
                "command": "paredit.wrapAroundSquare",
                "title": "Wrap Around []"
            },
            {
                "category": "Calva Paredit",
                "command": "paredit.wrapAroundCurly",
                "title": "Wrap Around {}"
            },
            {
                "category": "Calva Paredit",
                "command": "paredit.indentRange",
                "title": "Indent"
            },
            {
                "category": "Calva Paredit",
                "command": "paredit.transpose",
                "title": "Transpose"
            },
            {
                "command": "calva-fmt.formatCurrentForm",
                "title": "Format Current Form",
                "category": "Calva Format"
            },
            {
                "command": "calva-fmt.alignCurrentForm",
                "title": "Format and Align Current Form (recursively, experimental)",
                "category": "Calva Format"
            },
            {
                "command": "calva-fmt.inferParens",
                "title": "Infer Parens (from the indentation)",
                "category": "Calva Format"
            },
            {
                "command": "calva-fmt.tabIndent",
                "title": "Indent Line",
                "category": "Calva Format"
            },
            {
                "command": "calva-fmt.tabDedent",
                "title": "Dedent Line",
                "category": "Calva Format"
            }
        ],
        "keybindings": [
            {
                "command": "calva.tellAboutNewChordingKey",
                "key": "ctrl+alt+v",
                "when": "editorLangId == clojure"
            },
            {
                "command": "calva.jackIn",
                "key": "ctrl+alt+c ctrl+alt+j"
            },
            {
                "command": "calva.connect",
                "key": "ctrl+alt+c ctrl+alt+c"
            },
            {
                "command": "calva.connectNonProjectREPL",
                "key": "ctrl+alt+c alt+c"
            },
            {
                "command": "calva.toggleCLJCSession",
                "key": "ctrl+alt+c ctrl+alt+s"
            },
            {
                "command": "calva.switchCljsBuild",
                "key": "ctrl+alt+c ctrl+alt+b"
            },
            {
                "command": "calva.selectCurrentForm",
                "key": "ctrl+alt+c s"
            },
            {
                "command": "calva.clearInlineResults",
                "key": "escape",
                "when": "editorLangId == clojure && editorTextFocus && !editorReadOnly && !suggestWidgetVisible && !hasOtherSuggestions && !editorHasMultipleSelections"
            },
            {
                "command": "calva.evaluateSelection",
                "key": "ctrl+alt+c e",
                "win": "ctrl+alt+c v"
            },
            {
                "command": "calva.evaluateCurrentTopLevelForm",
                "key": "ctrl+alt+c space"
            },
            {
                "command": "calva.evaluateSelectionReplace",
                "key": "ctrl+alt+c r"
            },
            {
                "command": "calva.evaluateSelectionAsComment",
                "key": "ctrl+alt+c c"
            },
            {
                "command": "calva.evaluateTopLevelFormAsComment",
                "key": "ctrl+alt+c ctrl+space"
            },
            {
                "command": "calva.copyLastResults",
                "key": "ctrl+alt+c ctrl+c"
            },
            {
                "command": "calva.loadFile",
                "key": "ctrl+alt+c enter"
            },
            {
                "command": "calva.togglePrettyPrint",
                "key": "ctrl+alt+c p"
            },
            {
                "command": "calva.requireREPLUtilities",
                "key": "ctrl+alt+c ctrl+u"
            },
            {
                "command": "calva.lintFile",
                "key": "ctrl+alt+c l"
            },
            {
                "command": "calva.runNamespaceTests",
                "key": "ctrl+alt+c t"
            },
            {
                "command": "calva.runAllTests",
                "key": "ctrl+alt+c shift+t"
            },
            {
                "command": "calva.rerunTests",
                "key": "ctrl+alt+c ctrl+t"
            },
            {
                "command": "calva.runTestUnderCursor",
                "key": "ctrl+alt+c ctrl+alt+t"
            },
            {
                "command": "calva.loadNamespace",
                "key": "ctrl+alt+c ctrl+alt+n"
            },
            {
                "command": "calva.setREPLNamespace",
                "key": "ctrl+alt+c alt+n"
            },
            {
                "command": "calva.evalCurrentFormInREPLWindow",
                "key": "ctrl+alt+c ctrl+alt+e",
                "win": "ctrl+alt+c ctrl+alt+v"
            },
            {
                "command": "calva.evalCurrentTopLevelFormInREPLWindow",
                "key": "ctrl+alt+c ctrl+alt+space"
            },
            {
                "command": "paredit.forwardSexp",
                "key": "ctrl+alt+right",
                "when": "!sideBarFocus && !panelFocus && calva:pareditValid && paredit:keyMap =~ /original|strict/"
            },
            {
                "command": "paredit.backwardSexp",
                "key": "ctrl+alt+left",
                "when": "!sideBarFocus && !panelFocus && calva:pareditValid && paredit:keyMap =~ /original|strict/"
            },
            {
                "command": "paredit.forwardDownSexp",
                "key": "ctrl+down",
                "when": "!sideBarFocus && !panelFocus && calva:pareditValid && paredit:keyMap =~ /original|strict/"
            },
            {
                "command": "paredit.backwardUpSexp",
                "key": "ctrl+up",
                "when": "!sideBarFocus && !panelFocus && calva:pareditValid && paredit:keyMap =~ /original|strict/"
            },
            {
                "command": "paredit.forwardUpSexp",
                "key": "ctrl+alt+up",
                "when": "!sideBarFocus && !panelFocus && calva:pareditValid && paredit:keyMap =~ /original|strict/"
            },
            {
                "command": "paredit.closeList",
                "key": "ctrl+alt+shift+right",
                "when": "!sideBarFocus && !panelFocus && calva:pareditValid && paredit:keyMap =~ /original|strict/"
            },
            {
                "command": "paredit.rangeForDefun",
                "key": "ctrl+alt+w space",
                "when": "!sideBarFocus && !panelFocus && calva:pareditValid && paredit:keyMap =~ /original|strict/"
            },
            {
                "command": "paredit.sexpRangeExpansion",
                "key": "ctrl+w",
                "when": "!sideBarFocus && !panelFocus && calva:pareditValid && paredit:keyMap =~ /original|strict/"
            },
            {
                "command": "paredit.sexpRangeContraction",
                "key": "ctrl+shift+w",
                "when": "!sideBarFocus && !panelFocus && calva:pareditValid && paredit:keyMap =~ /original|strict/"
            },
            {
                "command": "paredit.yankForwardSexp",
                "key": "ctrl+shift+c ctrl+right",
                "when": "!sideBarFocus && !panelFocus && calva:pareditValid && paredit:keyMap =~ /original|strict/"
            },
            {
                "command": "paredit.yankBackwardSexp",
                "key": "ctrl+shift+c ctrl+left",
                "when": "!sideBarFocus && !panelFocus && calva:pareditValid && paredit:keyMap =~ /original|strict/"
            },
            {
                "command": "paredit.yankForwardDownSexp",
                "key": "ctrl+shift+c ctrl+down",
                "when": "!sideBarFocus && !panelFocus && calva:pareditValid && paredit:keyMap =~ /original|strict/"
            },
            {
                "command": "paredit.yankBackwardUpSexp",
                "key": "ctrl+shift+c ctrl+up",
                "when": "!sideBarFocus && !panelFocus && calva:pareditValid && paredit:keyMap =~ /original|strict/"
            },
            {
                "command": "paredit.yankCloseList",
                "key": "ctrl+shift+c ctrl+alt+right",
                "when": "!sideBarFocus && !panelFocus && calva:pareditValid && paredit:keyMap =~ /original|strict/"
            },
            {
                "command": "paredit.yankRangeForDefun",
                "key": "ctrl+shift+c space",
                "when": "!sideBarFocus && !panelFocus && calva:pareditValid && paredit:keyMap =~ /original|strict/"
            },
            {
                "command": "paredit.cutForwardSexp",
                "key": "ctrl+shift+x right",
                "when": "!sideBarFocus && !panelFocus && calva:pareditValid && paredit:keyMap =~ /original|strict/"
            },
            {
                "command": "paredit.cutBackwardSexp",
                "key": "ctrl+shift+x left",
                "when": "!sideBarFocus && !panelFocus && calva:pareditValid && paredit:keyMap =~ /original|strict/"
            },
            {
                "command": "paredit.cutForwardDownSexp",
                "key": "ctrl+shift+x down",
                "when": "!sideBarFocus && !panelFocus && calva:pareditValid && paredit:keyMap =~ /original|strict/"
            },
            {
                "command": "paredit.cutBackwardUpSexp",
                "key": "ctrl+shift+x up",
                "when": "!sideBarFocus && !panelFocus && calva:pareditValid && paredit:keyMap =~ /original|strict/"
            },
            {
                "command": "paredit.cutCloseList",
                "key": "ctrl+shift+x ctrl+alt+right",
                "when": "!sideBarFocus && !panelFocus && calva:pareditValid && paredit:keyMap =~ /original|strict/"
            },
            {
                "command": "paredit.cutRangeForDefun",
                "key": "ctrl+shift+x space",
                "when": "!sideBarFocus && !panelFocus && calva:pareditValid && paredit:keyMap =~ /original|strict/"
            },
            {
                "command": "paredit.slurpSexpForward",
                "key": "ctrl+right",
                "when": "!sideBarFocus && !panelFocus && calva:pareditValid && paredit:keyMap =~ /original|strict/"
            },
            {
                "command": "paredit.slurpSexpBackward",
                "key": "ctrl+shift+left",
                "when": "!sideBarFocus && !panelFocus && calva:pareditValid && paredit:keyMap =~ /original|strict/"
            },
            {
                "command": "paredit.barfSexpForward",
                "key": "ctrl+left",
                "when": "!sideBarFocus && !panelFocus && calva:pareditValid && paredit:keyMap =~ /original|strict/"
            },
            {
                "command": "paredit.barfSexpBackward",
                "key": "ctrl+shift+right",
                "when": "!sideBarFocus && !panelFocus && calva:pareditValid && paredit:keyMap =~ /original|strict/"
            },
            {
                "command": "paredit.spliceSexp",
                "key": "ctrl+alt+s",
                "when": "!sideBarFocus && !panelFocus && calva:pareditValid && paredit:keyMap =~ /original|strict/"
            },
            {
                "command": "paredit.splitSexp",
                "key": "ctrl+alt+shift+s",
                "when": "!sideBarFocus && !panelFocus && calva:pareditValid && paredit:keyMap =~ /original|strict/"
            },
            {
                "command": "paredit.killSexpForward",
                "key": "ctrl+delete",
                "mac": "ctrl+shift+backspace",
                "when": "!sideBarFocus && !panelFocus && calva:pareditValid && paredit:keyMap =~ /original|strict/"
            },
            {
                "command": "paredit.killSexpBackward",
                "key": "ctrl+backspace",
                "when": "!sideBarFocus && !panelFocus && calva:pareditValid && paredit:keyMap =~ /original|strict/"
            },
            {
                "command": "paredit.spliceSexpKillForward",
                "key": "ctrl+alt+down",
                "when": "!sideBarFocus && !panelFocus && calva:pareditValid && paredit:keyMap =~ /original|strict/"
            },
            {
                "command": "paredit.spliceSexpKillBackward",
                "key": "ctrl+alt+up",
                "when": "!sideBarFocus && !panelFocus && calva:pareditValid && paredit:keyMap =~ /original|strict/"
            },
            {
                "command": "paredit.wrapAroundParens",
                "key": "ctrl+alt+shift+9",
                "when": "!sideBarFocus && !panelFocus && calva:pareditValid && paredit:keyMap =~ /original|strict/"
            },
            {
                "command": "paredit.wrapAroundSquare",
                "key": "ctrl+alt+[",
                "when": "!sideBarFocus && !panelFocus && calva:pareditValid && paredit:keyMap =~ /original|strict/"
            },
            {
                "command": "paredit.wrapAroundCurly",
                "key": "ctrl+alt+shift+[",
                "when": "!sideBarFocus && !panelFocus && calva:pareditValid && paredit:keyMap =~ /original|strict/"
            },
            {
                "command": "paredit.indentRange",
                "key": "ctrl+alt+i",
                "when": "!sideBarFocus && !panelFocus && calva:pareditValid && paredit:keyMap =~ /original|strict/"
            },
            {
                "command": "paredit.deleteForward",
                "key": "delete",
                "mac": "shift+backspace",
                "when": "editorLangId =~ /clojure|scheme|lisp/ && paredit:keyMap == strict && editorTextFocus && !editorReadOnly && !editorHasMultipleSelections"
            },
            {
                "command": "paredit.deleteBackward",
                "key": "backspace",
                "when": "editorLangId =~ /clojure|scheme|lisp/ && paredit:keyMap == strict && editorTextFocus && !editorReadOnly && !editorHasMultipleSelections"
            },
            {
                "command": "deleteRight",
                "key": "ctrl+alt+delete",
                "mac": "alt+shift+backspace",
                "when": "!sideBarFocus && !panelFocus && calva:pareditValid && paredit:keyMap =~ /original|strict/"
            },
            {
                "command": "deleteLeft",
                "key": "ctrl+alt+backspace",
                "when": "!sideBarFocus && !panelFocus && calva:pareditValid && paredit:keyMap =~ /original|strict/"
            },
            {
                "command": "calva-fmt.formatCurrentForm",
                "key": "tab",
                "when": "editorLangId == clojure && editorTextFocus && !editorReadOnly && !inSnippetMode && !suggestWidgetVisible && !hasOtherSuggestions"
            },
            {
                "command": "calva-fmt.alignCurrentForm",
                "key": "ctrl+alt+l",
                "when": "editorLangId == clojure && editorTextFocus && !editorReadOnly && !suggestWidgetVisible && !hasOtherSuggestions"
            },
            {
                "command": "calva-fmt.inferParens",
                "key": "ctrl+alt+p",
                "when": "editorLangId == clojure && editorTextFocus && !editorReadOnly && !suggestWidgetVisible && !hasOtherSuggestions"
            },
            {
                "command": "calva-fmt.tabIndent",
                "key": "ctrl+i",
                "when": "editorLangId == clojure && editorTextFocus && !editorReadOnly && !suggestWidgetVisible && !hasOtherSuggestions"
            },
            {
                "command": "calva-fmt.tabDedent",
                "key": "shift+ctrl+i",
                "when": "editorLangId == clojure && editorTextFocus && !editorReadOnly && !suggestWidgetVisible && !hasOtherSuggestions"
            }
        ],
        "menus": {
            "commandPalette": [
                {
                    "command": "calva.jackInOrConnect",
                    "when": "false"
                }
            ],
            "editor/context": [
                {
                    "when": "editorLangId == clojure && !calva:connected",
                    "command": "calva.jackInOrConnect",
                    "group": "calva/x-connect"
                },
                {
                    "when": "editorLangId == clojure && calva:connected",
                    "command": "calva.disconnect",
                    "group": "calva/x-disconnect"
                },
                {
                    "when": "editorLangId == clojure",
                    "command": "calva.togglePrettyPrint",
                    "group": "calva/y-toggle"
                },
                {
                    "when": "editorLangId == clojure",
                    "command": "calva.selectCurrentForm",
                    "group": "calva/a-eval"
                },
                {
                    "when": "editorLangId == clojure && calva:connected",
                    "command": "calva.evaluateSelection",
                    "group": "calva/b-eval"
                },
                {
                    "when": "editorLangId == clojure && calva:connected",
                    "command": "calva.evaluateCurrentTopLevelForm",
                    "group": "calva/b-eval"
                },
                {
                    "when": "editorLangId == clojure && calva:connected",
                    "command": "calva.evaluateSelectionAsComment",
                    "group": "calva/b-eval"
                },
                {
                    "when": "editorLangId == clojure && calva:connected",
                    "command": "calva.evaluateTopLevelFormAsComment",
                    "group": "calva/b-eval"
                },
                {
                    "when": "editorLangId == clojure  && calva:connected",
                    "command": "calva.loadFile",
                    "group": "calva/c-load"
                },
                {
                    "when": "editorLangId == clojure && calva:connected",
                    "command": "calva.loadNamespace",
                    "group": "calva/c-load"
                },
                {
                    "when": "editorLangId == clojure && calva:connected",
                    "command": "calva.runAllTests",
                    "group": "calva/d-test"
                },
                {
                    "when": "editorLangId == clojure && calva:connected",
                    "command": "calva.runNamespaceTests",
                    "group": "calva/d-test"
                },
                {
                    "when": "editorLangId == clojure && calva:connected",
                    "command": "calva.rerunTests",
                    "group": "calva/d-test"
                },
                {
                    "when": "editorLangId == clojure && calva:connected",
                    "command": "calva.runTestUnderCursor",
                    "group": "calva/d-test"
                }
            ]
        }
    },
    "scripts": {
<<<<<<< HEAD
        "webpack": "webpack --mode development",
        "watch-webpack": "webpack --mode development --watch",
        "watch-ts": "rm -rf ./out/* ./tsconfig.tsbuildinfo && npm run compile-cljs && tsc -watch -p ./tsconfig.json",
        "release-cljs": "npx shadow-cljs release :calva-lib",
        "NOT-USED-start": "ts-node --inspect=5858 webview-src/server/main.ts",
        "NOT-USED-repl-window-dev-server": "concurrently \"npx nodemon -- ./webview-src/client/index.js\" \"npx webpack-dev-server\"",
        "webpack-release": "webpack --mode production",
        "compile-cljs": "npx shadow-cljs compile :calva-lib :test",
        "test-compile": "npx shadow-cljs compile :calva-lib &&  tsc -p ./ && npm run webpack",
        "compile": "npm run compile-cljs && npm run webpack",
        "update-grammar": "node ./calva/calva-fmt/update-grammar.js ./calva/calva-fmt/atom-language-clojure/grammars/clojure.cson clojure.tmLanguage.json",
        "release": "npm i && npm run update-grammar && npm run release-cljs && npm run webpack-release",
        "disabled-release": "npm i && npm run update-grammar && npm run release-cljs && tsc -p ./",
        "vscode:prepublish": "rm -rf ./out/* && npm run release",
        "disabled-vscode:prepublish": "npm run release",
=======
        "clean": "rimraf ./out && rimraf ./tsconfig.tsbuildinfo && rimraf ./cljs-out",
        "compile-cljs": "npx shadow-cljs compile :calva-lib :test",
        "prewatch": "npm i && npm run clean && npm run compile-cljs",
        "watch": "concurrently \"webpack --mode development --watch\" \"tsc -watch -p ./tsconfig.json\"",
        "release-cljs": "npx shadow-cljs release :calva-lib",
        "update-grammar": "node ./src/calva-fmt/update-grammar.js ./src/calva-fmt/atom-language-clojure/grammars/clojure.cson clojure.tmLanguage.json",
        "release": "npm i && npm run clean && npm run update-grammar && npm run release-cljs && webpack --mode production",
        "postrelease": "rimraf ./out/cljs-lib",
        "vscode:prepublish": "npm run release",
        "bump-version": "npm set git-tag-version false && npm version patch",
>>>>>>> 5454ccc8
        "postinstall": "node ./node_modules/vscode/bin/install"
    },
    "dependencies": {
        "@types/escape-html": "0.0.20",
        "@types/mocha": "^2.2.42",
        "@types/node": "^7.10.6",
        "@types/universal-analytics": "^0.4.2",
        "@types/uuid": "^3.4.4",
        "acorn": "^6.1.1",
        "ansi-to-html": "^0.6.11",
        "escape-html": "^1.0.3",
        "find": "0.2.9",
        "immutable": "3.8.1",
        "immutable-cursor": "2.0.1",
        "jszip": "3.1.3",
        "lodash": "^4.17.14",
        "lodash.isequal": "4.5.0",
        "net": "1.0.2",
        "npm": "^6.10.0",
        "open": "^6.3.0",
        "paredit.js": "^0.3.6",
        "parinfer": "^3.12.0",
        "universal-analytics": "^0.4.20",
        "vscode-extension-telemetry": "0.0.15",
        "wsl-path": "^1.1.0"
    },
    "devDependencies": {
        "@types/glob": "^7.1.1",
        "@types/mocha": "^5.2.6",
        "@types/node": "^7.10.6",
        "@types/vscode": "^1.32.0",
        "@types/universal-analytics": "^0.4.2",
        "@types/uuid": "^3.4.4",
        "concurrently": "^4.1.0",
        "cson-parser": "^4.0.1",
        "css-loader": "^2.1.1",
        "dart-sass-loader": "^1.0.0",
        "eslint": "^4.19.1",
        "eslint-config-standard": "^11.0.0",
        "eslint-plugin-import": "^2.17.3",
        "eslint-plugin-node": "^6.0.1",
        "eslint-plugin-promise": "^3.7.0",
        "eslint-plugin-standard": "^3.0.1",
        "file-loader": "^3.0.1",
        "glob": "^7.1.4",
        "json": "^9.0.6",
        "node-gyp": "^5.0.0",
        "nodemon": "^1.19.1",
<<<<<<< HEAD
        "mocha": "^6.1.4",
=======
        "rimraf": "^2.7.1",
>>>>>>> 5454ccc8
        "sass": "^1.0.0-beta.3",
        "shadow-cljs": "^2.8.59",
        "source-map-support": "^0.5.13",
        "style-loader": "^0.23.1",
        "tar": "^4.4.10",
        "ts-loader": "^5.4.5",
        "tslint": "^5.17.0",
        "typescript": "^3.5.1",
        "url-loader": "^1.1.2",
        "vsce": "^1.66.0",
        "vscode": "^1.1.34",
        "vscode-test": "^1.0.0",
        "webpack": "^4.33.0",
        "webpack-cli": "^3.3.5"
    }
}<|MERGE_RESOLUTION|>--- conflicted
+++ resolved
@@ -1328,23 +1328,6 @@
         }
     },
     "scripts": {
-<<<<<<< HEAD
-        "webpack": "webpack --mode development",
-        "watch-webpack": "webpack --mode development --watch",
-        "watch-ts": "rm -rf ./out/* ./tsconfig.tsbuildinfo && npm run compile-cljs && tsc -watch -p ./tsconfig.json",
-        "release-cljs": "npx shadow-cljs release :calva-lib",
-        "NOT-USED-start": "ts-node --inspect=5858 webview-src/server/main.ts",
-        "NOT-USED-repl-window-dev-server": "concurrently \"npx nodemon -- ./webview-src/client/index.js\" \"npx webpack-dev-server\"",
-        "webpack-release": "webpack --mode production",
-        "compile-cljs": "npx shadow-cljs compile :calva-lib :test",
-        "test-compile": "npx shadow-cljs compile :calva-lib &&  tsc -p ./ && npm run webpack",
-        "compile": "npm run compile-cljs && npm run webpack",
-        "update-grammar": "node ./calva/calva-fmt/update-grammar.js ./calva/calva-fmt/atom-language-clojure/grammars/clojure.cson clojure.tmLanguage.json",
-        "release": "npm i && npm run update-grammar && npm run release-cljs && npm run webpack-release",
-        "disabled-release": "npm i && npm run update-grammar && npm run release-cljs && tsc -p ./",
-        "vscode:prepublish": "rm -rf ./out/* && npm run release",
-        "disabled-vscode:prepublish": "npm run release",
-=======
         "clean": "rimraf ./out && rimraf ./tsconfig.tsbuildinfo && rimraf ./cljs-out",
         "compile-cljs": "npx shadow-cljs compile :calva-lib :test",
         "prewatch": "npm i && npm run clean && npm run compile-cljs",
@@ -1355,7 +1338,6 @@
         "postrelease": "rimraf ./out/cljs-lib",
         "vscode:prepublish": "npm run release",
         "bump-version": "npm set git-tag-version false && npm version patch",
->>>>>>> 5454ccc8
         "postinstall": "node ./node_modules/vscode/bin/install"
     },
     "dependencies": {
@@ -1404,11 +1386,8 @@
         "json": "^9.0.6",
         "node-gyp": "^5.0.0",
         "nodemon": "^1.19.1",
-<<<<<<< HEAD
         "mocha": "^6.1.4",
-=======
         "rimraf": "^2.7.1",
->>>>>>> 5454ccc8
         "sass": "^1.0.0-beta.3",
         "shadow-cljs": "^2.8.59",
         "source-map-support": "^0.5.13",
